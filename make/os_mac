--- conflicted
+++ resolved
@@ -14,16 +14,15 @@
   CXXFLAGS += -Wsign-compare
 endif
 
-<<<<<<< HEAD
 ifdef STAN_OPENCL
   LDLIBS_OPENCL ?= -framework OpenCL
   OPENCL_DEVICE_ID ?= 0
   OPENCL_PLATFORM_ID ?= 0
-=======
+endif
+
 DLL = .dylib
 
 ifdef STAN_MPI
   LDFLAGS_MPI := -L$(BOOST)/stage/lib -lboost_serialization -lboost_mpi -Wl,-rpath,$(BOOST)/stage/lib
   CXXFLAGS_MPI := -DSTAN_MPI
->>>>>>> c38715fc
 endif