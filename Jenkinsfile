#!/usr/bin/env groovy
@Library('StanUtils')
import org.stan.Utils

def runTests(String testPath) {
    sh "./runTests.py -j${env.PARALLEL} ${testPath} --make-only"
    try { sh "./runTests.py -j${env.PARALLEL} ${testPath}" }
    finally { junit 'test/**/*.xml' }
}

def runTestsWin(String testPath) {
    bat "runTests.py -j${env.PARALLEL} ${testPath} --make-only"
    try { bat "runTests.py -j${env.PARALLEL} ${testPath}" }
    finally { junit 'test/**/*.xml' }
}

def deleteDirWin() {
    bat "attrib -r -s /s /d"
    deleteDir()
}

def utils = new org.stan.Utils()

def isBranch(String b) { env.BRANCH_NAME == b }

String alsoNotify() {
    if (isBranch('master') || isBranch('develop')) {
        "stan-buildbot@googlegroups.com"
    } else ""
}
Boolean isPR() { env.CHANGE_URL != null }
String fork() { env.CHANGE_FORK ?: "stan-dev" }
String branchName() { isPR() ? env.CHANGE_BRANCH :env.BRANCH_NAME }
String cmdstan_pr() { params.cmdstan_pr ?: ( env.CHANGE_TARGET == "master" ? "downstream_hotfix" : "downstream_tests" ) }
String stan_pr() { params.stan_pr ?: ( env.CHANGE_TARGET == "master" ? "downstream_hotfix" : "downstream_tests" ) }

pipeline {
    agent none
    parameters {
        string(defaultValue: '', name: 'cmdstan_pr',
          description: 'PR to test CmdStan upstream against e.g. PR-630')
        string(defaultValue: '', name: 'stan_pr',
          description: 'PR to test Stan upstream against e.g. PR-630')
        booleanParam(defaultValue: false, description:
        'Run additional distribution tests on RowVectors (takes 5x as long)',
        name: 'withRowVector')
    }
    options {
        skipDefaultCheckout()
        preserveStashes(buildCount: 7)
    }
    stages {
        stage('Kill previous builds') {
            when {
                not { branch 'develop' }
                not { branch 'master' }
            }
            steps {
                script {
                    utils.killOldBuilds()
                }
            }
        }
        stage("Clang-format") {
            agent any
            steps {
                sh "printenv"
                deleteDir()
                retry(3) { checkout scm }
                withCredentials([usernamePassword(credentialsId: 'a630aebc-6861-4e69-b497-fd7f496ec46b',
                    usernameVariable: 'GIT_USERNAME', passwordVariable: 'GIT_PASSWORD')]) {
                    sh """#!/bin/bash
                        set -x
                        git checkout -b ${branchName()}
                        clang-format --version
                        find stan test -name '*.hpp' -o -name '*.cpp' | xargs -n20 -P${env.PARALLEL} clang-format -i
                        if [[ `git diff` != "" ]]; then
                            git config --global user.email "mc.stanislaw@gmail.com"
                            git config --global user.name "Stan Jenkins"
                            git add stan test
                            git commit -m "[Jenkins] auto-formatting by `clang-format --version`"
                            git push https://${GIT_USERNAME}:${GIT_PASSWORD}@github.com/${fork()}/math.git ${branchName()}
                            echo "Exiting build because clang-format found changes."
                            echo "Those changes are now found on stan-dev/math under branch ${branchName()}"
                            echo "Please 'git pull' before continuing to develop."
                            exit 1
                        fi"""
                }
            }
            post {
                always { deleteDir() }
                failure {
                    script {
                        emailext (
                            subject: "[StanJenkins] Autoformattted: Job '${env.JOB_NAME} [${env.BUILD_NUMBER}]'",
                            body: "Job '${env.JOB_NAME} [${env.BUILD_NUMBER}]' " +
                                "has been autoformatted and the changes committed " +
                                "to your branch, if permissions allowed." +
                                "Please pull these changes before continuing." +
                                "\n\n" +
                                "See https://github.com/stan-dev/stan/wiki/Coding-Style-and-Idioms" +
                                " for setting up the autoformatter locally.\n"+
                            "(Check console output at ${env.BUILD_URL})",
                            recipientProviders: [[$class: 'RequesterRecipientProvider']],
                            to: "${env.CHANGE_AUTHOR_EMAIL}"
                        )
                    }
                }
            }
        }
        stage('Linting & Doc checks') {
            agent any
            steps {
                script {
                    deleteDir()
                    retry(3) { checkout scm }
                    sh "git clean -xffd"
                    stash 'MathSetup'
                    sh "echo CXX=${env.CXX} -Werror > make/local"
                    sh "echo BOOST_PARALLEL_JOBS=${env.PARALLEL} >> make/local"
                    parallel(
                        CppLint: { sh "make cpplint" },
                        Dependencies: { sh 'make test-math-dependencies' } ,
                        Documentation: { sh 'make doxygen' },
                    )
                }
            }
            post {
                always {
                    warnings consoleParsers: [[parserName: 'CppLint']], canRunOnFailed: true
                    warnings consoleParsers: [[parserName: 'math-dependencies']], canRunOnFailed: true
                    deleteDir()
                }
            }
        }
        stage('Headers check') {
            agent any
            steps {
                deleteDir()
                unstash 'MathSetup'
                sh "echo CXX=${env.CXX} -Werror > make/local"
                sh "make -j${env.PARALLEL} test-headers"
            }
            post { always { deleteDir() } }
        }
        stage('Always-run tests part 1') {
            parallel {
                stage('Linux Unit with MPI') {
                    agent { label 'linux && mpi' }
                    steps {
                        deleteDir()
                        unstash 'MathSetup'
                        sh "echo CXX=${MPICXX} >> make/local"
                        sh "echo STAN_MPI=true >> make/local"
                        runTests("test/unit")
                    }
                    post { always { retry(3) { deleteDir() } } }
                }
                stage('GPU Tests') {
                    agent { label "gpu" }
                    steps {
                        deleteDir()
                        unstash 'MathSetup'
                        sh "echo CXX=${env.CXX} -Werror > make/local"
                        sh "echo STAN_OPENCL=true>> make/local"
                        sh "echo OPENCL_PLATFORM_ID=0>> make/local"
                        sh "echo OPENCL_DEVICE_ID=${OPENCL_DEVICE_ID}>> make/local"
                        runTests("test/unit/math/gpu")
                    }
                    post { always { retry(3) { deleteDir() } } }
                }
<<<<<<< HEAD
=======
                stage('Windows Headers') {
                    agent { label 'windows' }
                    steps {
                        deleteDirWin()
                        unstash 'MathSetup'
                        bat "make -j${env.PARALLEL} test-headers"
                    }
                }
                stage('Windows Unit') {
                    agent { label 'windows' }
                    steps {
                        deleteDirWin()
                        unstash 'MathSetup'
                        runTestsWin("test/unit")
                    }
                }
>>>>>>> 6258515e
            }
        }
        stage('Always-run tests part 2') {
            parallel {
                stage('Distribution tests') {
                    agent { label "distribution-tests" }
                    steps {
                        deleteDir()
                        unstash 'MathSetup'
                        sh """
                            echo CXX=${env.CXX} > make/local
                            echo O=0 >> make/local
                            echo N_TESTS=${env.N_TESTS} >> make/local
                            """
                        script {
                            if (params.withRowVector || isBranch('develop') || isBranch('master')) {
                                sh "echo CXXFLAGS+=-DSTAN_TEST_ROW_VECTORS >> make/local"
                            }
                        }
                        sh "./runTests.py -j${env.PARALLEL} test/prob > dist.log 2>&1"
                    }
                    post {
                        always {
                            script { zip zipFile: "dist.log.zip", archive: true, glob: 'dist.log' }
                            retry(3) { deleteDir() }
                        }
                        failure {
                            echo "Distribution tests failed. Check out dist.log.zip artifact for test logs."
                            }
<<<<<<< HEAD
                    }
                }
                stage('Threading tests') {
                    agent any
                    steps {
                        deleteDir()
                        unstash 'MathSetup'
                        sh "echo CXX=${env.CXX} -Werror > make/local"
                        sh "echo CPPFLAGS+=-DSTAN_THREADS >> make/local"
                        runTests("test/unit -f thread")
                        sh "find . -name *_test.xml | xargs rm"
                        runTests("test/unit -f map_rect")
=======
>>>>>>> 6258515e
                    }
                    post { always { retry(3) { deleteDir() } } }
                }
                stage('Threading tests') {
                    agent any
                    steps {
                        deleteDir()
                        unstash 'MathSetup'
                        sh "echo CXX=${env.CXX} -Werror > make/local"
                        sh "echo CPPFLAGS+=-DSTAN_THREADS >> make/local"
                        runTests("test/unit -f thread")
                        sh "find . -name *_test.xml | xargs rm"
                        runTests("test/unit -f map_rect")
                    }
                    post { always { retry(3) { deleteDir() } } }
                }
            }
        }
        stage('Additional merge tests') {
            when { anyOf { branch 'develop'; branch 'master' } }
            parallel {
                stage('Unit with GPU') {
                    agent { label "gelman-group-mac" }
                    steps {
                        deleteDir()
                        unstash 'MathSetup'
                        sh "echo CXX=${env.CXX} -Werror > make/local"
                        sh "echo STAN_OPENCL=true>> make/local"
                        sh "echo OPENCL_PLATFORM_ID=0>> make/local"
                        sh "echo OPENCL_DEVICE_ID=1>> make/local"
                        runTests("test/unit")
                    }
                    post { always { retry(3) { deleteDir() } } }
                }
                stage('Linux Unit with Threading') {
                    agent { label 'linux' }
                    steps {
                        deleteDir()
                        unstash 'MathSetup'
                        sh "echo CXX=${GCC} >> make/local"
                        sh "echo CPPFLAGS=-DSTAN_THREADS >> make/local"
                        runTests("test/unit")
                    }
                    post { always { retry(3) { deleteDir() } } }
                }
                stage('Mac Unit with Threading') {
                    agent  { label 'osx' }
                    steps {
                        deleteDir()
                        unstash 'MathSetup'
                        sh "echo CC=${env.CXX} -Werror > make/local"
                        sh "echo CXXFLAGS+=-DSTAN_THREADS >> make/local"
                        runTests("test/unit")
                    }
                    post { always { retry(3) { deleteDir() } } }
                }
            }
        }
        stage('Upstream tests') {
            when { expression { env.BRANCH_NAME ==~ /PR-\d+/ } }
            steps {
                build(job: "Stan/${stan_pr()}",
                        parameters: [string(name: 'math_pr', value: env.BRANCH_NAME),
                                    string(name: 'cmdstan_pr', value: cmdstan_pr())])
            }
        }
        stage('Upload doxygen') {
            agent any
            when { branch 'master'}
            steps {
                deleteDir()
                retry(3) { checkout scm }
                withCredentials([usernamePassword(credentialsId: 'a630aebc-6861-4e69-b497-fd7f496ec46b',
                                                  usernameVariable: 'GIT_USERNAME', passwordVariable: 'GIT_PASSWORD')]) {
                    sh """#!/bin/bash
                        set -x
                        make doxygen
                        git config --global user.email "mc.stanislaw@gmail.com"
                        git config --global user.name "Stan Jenkins"
                        git checkout --detach
                        git branch -D gh-pages
                        git push https://${GIT_USERNAME}:${GIT_PASSWORD}@github.com/stan-dev/math.git :gh-pages
                        git checkout --orphan gh-pages
                        git add -f doc
                        git commit -m "auto generated docs from Jenkins"
                        git subtree push --prefix doc/api/html https://${GIT_USERNAME}:${GIT_PASSWORD}@github.com/stan-dev/math.git gh-pages
                        """
                }
            }
            post { always { deleteDir() } }
        }
    }
    post {
        always {
            node("osx || linux") {
                warnings canRunOnFailed: true, consoleParsers: [[parserName: 'Clang (LLVM based)']]
            }
        }
        success {
            script {
                utils.updateUpstream(env, 'stan')
                utils.mailBuildResults("SUCCESSFUL")
            }
        }
        unstable { script { utils.mailBuildResults("UNSTABLE", alsoNotify()) } }
        failure { script { utils.mailBuildResults("FAILURE", alsoNotify()) } }
    }
}<|MERGE_RESOLUTION|>--- conflicted
+++ resolved
@@ -169,8 +169,6 @@
                     }
                     post { always { retry(3) { deleteDir() } } }
                 }
-<<<<<<< HEAD
-=======
                 stage('Windows Headers') {
                     agent { label 'windows' }
                     steps {
@@ -187,7 +185,6 @@
                         runTestsWin("test/unit")
                     }
                 }
->>>>>>> 6258515e
             }
         }
         stage('Always-run tests part 2') {
@@ -217,23 +214,7 @@
                         failure {
                             echo "Distribution tests failed. Check out dist.log.zip artifact for test logs."
                             }
-<<<<<<< HEAD
-                    }
-                }
-                stage('Threading tests') {
-                    agent any
-                    steps {
-                        deleteDir()
-                        unstash 'MathSetup'
-                        sh "echo CXX=${env.CXX} -Werror > make/local"
-                        sh "echo CPPFLAGS+=-DSTAN_THREADS >> make/local"
-                        runTests("test/unit -f thread")
-                        sh "find . -name *_test.xml | xargs rm"
-                        runTests("test/unit -f map_rect")
-=======
->>>>>>> 6258515e
-                    }
-                    post { always { retry(3) { deleteDir() } } }
+                    }
                 }
                 stage('Threading tests') {
                     agent any
