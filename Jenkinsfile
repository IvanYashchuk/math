#!/usr/bin/env groovy
@Library('StanUtils')
import org.stan.Utils

def runTests(String testPath) {
    sh "./runTests.py -j${env.PARALLEL} ${testPath} --make-only"
    try { sh "./runTests.py -j${env.PARALLEL} ${testPath}" }
    finally { junit 'test/**/*.xml' }
}

def runTestsWin(String testPath) {
    bat "runTests.py -j${env.PARALLEL} ${testPath} --make-only"
    try { bat "runTests.py -j${env.PARALLEL} ${testPath}" }
    finally { junit 'test/**/*.xml' }
}

def deleteDirWin() {
    bat "attrib -r -s /s /d"
    deleteDir()
}

def utils = new org.stan.Utils()

def isBranch(String b) { env.BRANCH_NAME == b }

String alsoNotify() {
    if (isBranch('master') || isBranch('develop')) {
        "stan-buildbot@googlegroups.com"
    } else ""
}
Boolean isPR() { env.CHANGE_URL != null }
String fork() { env.CHANGE_FORK ?: "stan-dev" }
String branchName() { isPR() ? env.CHANGE_BRANCH :env.BRANCH_NAME }
String cmdstan_pr() { params.cmdstan_pr ?: ( env.CHANGE_TARGET == "master" ? "downstream_hotfix" : "downstream_tests" ) }
String stan_pr() { params.stan_pr ?: ( env.CHANGE_TARGET == "master" ? "downstream_hotfix" : "downstream_tests" ) }

pipeline {
    agent none
    parameters {
        string(defaultValue: '', name: 'cmdstan_pr',
          description: 'PR to test CmdStan upstream against e.g. PR-630')
        string(defaultValue: '', name: 'stan_pr',
          description: 'PR to test Stan upstream against e.g. PR-630')
        booleanParam(defaultValue: false, description:
        'Run additional distribution tests on RowVectors (takes 5x as long)',
        name: 'withRowVector')
    }
    options {
        skipDefaultCheckout()
        preserveStashes(buildCount: 7)
    }
    stages {
        stage('Kill previous builds') {
            when {
                not { branch 'develop' }
                not { branch 'master' }
            }
            steps {
                script {
                    utils.killOldBuilds()
                }
            }
        }
        stage("Clang-format") {
            agent any
            steps {
                sh "printenv"
                deleteDir()
                retry(3) { checkout scm }
                withCredentials([usernamePassword(credentialsId: 'a630aebc-6861-4e69-b497-fd7f496ec46b',
                    usernameVariable: 'GIT_USERNAME', passwordVariable: 'GIT_PASSWORD')]) {
                    sh """#!/bin/bash
                        set -x
                        git checkout -b ${branchName()}
                        clang-format --version
                        find stan test -name '*.hpp' -o -name '*.cpp' | xargs -n20 -P${env.PARALLEL} clang-format -i
                        if [[ `git diff` != "" ]]; then
                            git config --global user.email "mc.stanislaw@gmail.com"
                            git config --global user.name "Stan Jenkins"
                            git add stan test
                            git commit -m "[Jenkins] auto-formatting by `clang-format --version`"
                            git push https://${GIT_USERNAME}:${GIT_PASSWORD}@github.com/${fork()}/math.git ${branchName()}
                            echo "Exiting build because clang-format found changes."
                            echo "Those changes are now found on stan-dev/math under branch ${branchName()}"
                            echo "Please 'git pull' before continuing to develop."
                            exit 1
                        fi"""
                }
            }
            post {
                always { deleteDir() }
                failure {
                    script {
                        emailext (
                            subject: "[StanJenkins] Autoformattted: Job '${env.JOB_NAME} [${env.BUILD_NUMBER}]'",
                            body: "Job '${env.JOB_NAME} [${env.BUILD_NUMBER}]' " +
                                "has been autoformatted and the changes committed " +
                                "to your branch, if permissions allowed." +
                                "Please pull these changes before continuing." +
                                "\n\n" +
                                "See https://github.com/stan-dev/stan/wiki/Coding-Style-and-Idioms" +
                                " for setting up the autoformatter locally.\n"+
                            "(Check console output at ${env.BUILD_URL})",
                            recipientProviders: [[$class: 'RequesterRecipientProvider']],
                            to: "${env.CHANGE_AUTHOR_EMAIL}"
                        )
                    }
                }
            }
        }
        stage('Linting & Doc checks') {
            agent any
            steps {
                script {
                    deleteDir()
                    retry(3) { checkout scm }
                    sh "git clean -xffd"
                    stash 'MathSetup'
                    sh "echo CXX=${env.CXX} -Werror > make/local"
                    sh "echo BOOST_PARALLEL_JOBS=${env.PARALLEL} >> make/local"
                    parallel(
                        CppLint: { sh "make cpplint" },
                        Dependencies: { sh 'make test-math-dependencies' } ,
                        Documentation: { sh 'make doxygen' },
                    )
                }
            }
            post {
                always {
                    warnings consoleParsers: [[parserName: 'CppLint']], canRunOnFailed: true
                    warnings consoleParsers: [[parserName: 'math-dependencies']], canRunOnFailed: true
                    deleteDir()
                }
            }
        }
        stage('Headers check') {
            agent any
            steps {
                deleteDir()
                unstash 'MathSetup'
                sh "echo CXX=${env.CXX} -Werror > make/local"
                sh "make -j${env.PARALLEL} test-headers"
            }
            post { always { deleteDir() } }
        }
        stage('Always-run tests part 1') {
            parallel {
                stage('Linux Unit with MPI') {
                    agent { label 'linux && mpi' }
                    steps {
                        deleteDir()
                        unstash 'MathSetup'
                        sh "echo CXX=${MPICXX} >> make/local"
                        sh "echo STAN_MPI=true >> make/local"
                        runTests("test/unit")
                    }
                    post { always { retry(3) { deleteDir() } } }
                }
                stage('GPU Tests') {
                    agent { label "gpu" }
                    steps {
                        deleteDir()
                        unstash 'MathSetup'
                        sh "echo CXX=${env.CXX} -Werror > make/local"
                        sh "echo STAN_OPENCL=true>> make/local"
                        sh "echo OPENCL_PLATFORM_ID=0>> make/local"
                        sh "echo OPENCL_DEVICE_ID=${OPENCL_DEVICE_ID}>> make/local"
                        runTests("test/unit/math/gpu")
                    }
                    post { always { retry(3) { deleteDir() } } }
                }
                stage('Windows Headers') {
                    agent { label 'windows' }
                    steps {
                        deleteDirWin()
                        unstash 'MathSetup'
                        bat "make -j${env.PARALLEL} test-headers"
                    }
                }
                stage('Windows Unit') {
                    agent { label 'windows' }
                    steps {
                        deleteDirWin()
                        unstash 'MathSetup'
                        runTestsWin("test/unit")
                    }
                }
            }
        }
        stage('Always-run tests part 2') {
            parallel {
                stage('Distribution tests') {
                    agent { label "distribution-tests" }
                    steps {
                        deleteDir()
                        unstash 'MathSetup'
                        sh """
                            echo CXX=${env.CXX} > make/local
                            echo O=0 >> make/local
                            echo N_TESTS=${env.N_TESTS} >> make/local
                            """
                        script {
                            if (params.withRowVector || isBranch('develop') || isBranch('master')) {
                                sh "echo CXXFLAGS+=-DSTAN_TEST_ROW_VECTORS >> make/local"
                            }
                        }
                        sh "./runTests.py -j${env.PARALLEL} test/prob > dist.log 2>&1"
                    }
                    post {
                        always {
                            script { zip zipFile: "dist.log.zip", archive: true, glob: 'dist.log' }
                            retry(3) { deleteDir() }
                        }
                        failure {
                            echo "Distribution tests failed. Check out dist.log.zip artifact for test logs."
                            }
                    }
                }
                stage('Threading tests') {
                    agent any
                    steps {
                        deleteDir()
                        unstash 'MathSetup'
                        sh "echo CXX=${env.CXX} -Werror > make/local"
                        sh "echo CPPFLAGS+=-DSTAN_THREADS >> make/local"
                        runTests("test/unit -f thread")
                        sh "find . -name *_test.xml | xargs rm"
                        runTests("test/unit -f map_rect")
                    }
                    post { always { retry(3) { deleteDir() } } }
                }
            }
        }
        stage('Additional merge tests') {
            when { anyOf { branch 'develop'; branch 'master' } }
            parallel {
                stage('Unit with GPU') {
                    agent { label "gelman-group-mac" }
                    steps {
                        deleteDir()
                        unstash 'MathSetup'
                        sh "echo CXX=${env.CXX} -Werror > make/local"
                        sh "echo STAN_OPENCL=true>> make/local"
                        sh "echo OPENCL_PLATFORM_ID=0>> make/local"
                        sh "echo OPENCL_DEVICE_ID=1>> make/local"
                        runTests("test/unit")
                    }
                    post { always { retry(3) { deleteDir() } } }
                }
<<<<<<< HEAD
                stage('Linux Unit with Threading') {
                    agent { label 'linux' }
=======
                stage('Unit with MPI') {
                    agent { label 'linux && mpi' }
>>>>>>> bce9f8b9
                    steps {
                        deleteDir()
                        unstash 'MathSetup'
                        sh "echo CXX=${GCC} >> make/local"
                        sh "echo CPPFLAGS=-DSTAN_THREADS >> make/local"
                        runTests("test/unit")
                    }
                    post { always { retry(3) { deleteDir() } } }
                }
                stage('Mac Unit with Threading') {
                    agent  { label 'osx' }
                    steps {
                        deleteDir()
                        unstash 'MathSetup'
                        sh "echo CC=${env.CXX} -Werror > make/local"
                        sh "echo CXXFLAGS+=-DSTAN_THREADS >> make/local"
                        runTests("test/unit")
                    }
                    post { always { retry(3) { deleteDir() } } }
                }
            }
        }
        stage('Upstream tests') {
            when { expression { env.BRANCH_NAME ==~ /PR-\d+/ } }
            steps {
                build(job: "Stan/${stan_pr()}",
                        parameters: [string(name: 'math_pr', value: env.BRANCH_NAME),
                                    string(name: 'cmdstan_pr', value: cmdstan_pr())])
            }
        }
        stage('Upload doxygen') {
            agent any
            when { branch 'master'}
            steps {
                deleteDir()
                retry(3) { checkout scm }
                withCredentials([usernamePassword(credentialsId: 'a630aebc-6861-4e69-b497-fd7f496ec46b',
                                                  usernameVariable: 'GIT_USERNAME', passwordVariable: 'GIT_PASSWORD')]) {
                    sh """#!/bin/bash
                        set -x
                        make doxygen
                        git config --global user.email "mc.stanislaw@gmail.com"
                        git config --global user.name "Stan Jenkins"
                        git checkout --detach
                        git branch -D gh-pages
                        git push https://${GIT_USERNAME}:${GIT_PASSWORD}@github.com/stan-dev/math.git :gh-pages
                        git checkout --orphan gh-pages
                        git add -f doc
                        git commit -m "auto generated docs from Jenkins"
                        git subtree push --prefix doc/api/html https://${GIT_USERNAME}:${GIT_PASSWORD}@github.com/stan-dev/math.git gh-pages
                        """
                }
            }
            post { always { deleteDir() } }
        }
    }
    post {
        always {
            node("osx || linux") {
                warnings canRunOnFailed: true, consoleParsers: [[parserName: 'Clang (LLVM based)']]
            }
        }
        success {
            script {
                utils.updateUpstream(env, 'stan')
                utils.mailBuildResults("SUCCESSFUL")
            }
        }
        unstable { script { utils.mailBuildResults("UNSTABLE", alsoNotify()) } }
        failure { script { utils.mailBuildResults("FAILURE", alsoNotify()) } }
    }
}<|MERGE_RESOLUTION|>--- conflicted
+++ resolved
@@ -247,13 +247,8 @@
                     }
                     post { always { retry(3) { deleteDir() } } }
                 }
-<<<<<<< HEAD
                 stage('Linux Unit with Threading') {
                     agent { label 'linux' }
-=======
-                stage('Unit with MPI') {
-                    agent { label 'linux && mpi' }
->>>>>>> bce9f8b9
                     steps {
                         deleteDir()
                         unstash 'MathSetup'
