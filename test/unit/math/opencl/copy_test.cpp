--- conflicted
+++ resolved
@@ -8,92 +8,6 @@
 #include <algorithm>
 #include <vector>
 
-<<<<<<< HEAD
-TEST(MathMatrixCL, matrix_cl_copy) {
-  stan::math::vector_d d1;
-  stan::math::vector_d d1_a;
-  stan::math::vector_d d1_b;
-  stan::math::matrix_d d2;
-  stan::math::matrix_d d2_a;
-  stan::math::matrix_d d2_b;
-  stan::math::matrix_d d0;
-  d1.resize(3);
-  d1_a.resize(3);
-  d1_b.resize(3);
-  d1 << 1, 2, 3;
-  d2.resize(2, 3);
-  d2_a.resize(2, 3);
-  d2_b.resize(2, 3);
-  d2 << 1, 2, 3, 4, 5, 6;
-  // vector
-  stan::math::matrix_cl d11(3, 1);
-  stan::math::matrix_cl d111(3, 1);
-  EXPECT_NO_THROW(d11 = stan::math::to_matrix_cl(d1));
-  EXPECT_NO_THROW(d111 = stan::math::copy_cl(d11));
-  EXPECT_NO_THROW(d1_a = stan::math::from_matrix_cl(d11));
-  EXPECT_NO_THROW(d1_b = stan::math::from_matrix_cl(d111));
-  EXPECT_EQ(1, d1_a(0));
-  EXPECT_EQ(2, d1_a(1));
-  EXPECT_EQ(3, d1_a(2));
-  EXPECT_EQ(1, d1_b(0));
-  EXPECT_EQ(2, d1_b(1));
-  EXPECT_EQ(3, d1_b(2));
-  // matrix
-  stan::math::matrix_cl d00;
-  stan::math::matrix_cl d000;
-  stan::math::matrix_cl d22(2, 3);
-  stan::math::matrix_cl d222(2, 3);
-  EXPECT_NO_THROW(d22 = stan::math::to_matrix_cl(d2));
-  EXPECT_NO_THROW(d222 = stan::math::copy_cl(d22));
-  EXPECT_NO_THROW(d2_a = stan::math::from_matrix_cl(d22));
-  EXPECT_NO_THROW(d2_b = stan::math::from_matrix_cl(d222));
-  EXPECT_EQ(1, d2_a(0, 0));
-  EXPECT_EQ(2, d2_a(0, 1));
-  EXPECT_EQ(3, d2_a(0, 2));
-  EXPECT_EQ(4, d2_a(1, 0));
-  EXPECT_EQ(5, d2_a(1, 1));
-  EXPECT_EQ(6, d2_a(1, 2));
-  EXPECT_EQ(1, d2_b(0, 0));
-  EXPECT_EQ(2, d2_b(0, 1));
-  EXPECT_EQ(3, d2_b(0, 2));
-  EXPECT_EQ(4, d2_b(1, 0));
-  EXPECT_EQ(5, d2_b(1, 1));
-  EXPECT_EQ(6, d2_b(1, 2));
-  // zero sized copy
-  EXPECT_NO_THROW(d00 = stan::math::to_matrix_cl(d0));
-  EXPECT_NO_THROW(d0 = stan::math::from_matrix_cl(d00));
-  EXPECT_NO_THROW(d000 = stan::math::copy_cl(d00));
-}
-
-TEST(MathMatrixCL, barebone_buffer_copy) {
-  // a barebone OpenCL example of copying
-  // a vector of doubles to the GPU and back
-  size_t size = 512;
-  std::vector<double> cpu_buffer(size);
-  for (unsigned int i = 0; i < size; i++) {
-    cpu_buffer[i] = i * 1.0;
-  }
-  std::vector<double> cpu_dst_buffer(size);
-  // retrieve the command queue
-  cl::CommandQueue queue = stan::math::opencl_context.queue();
-  // retrieve the context
-  cl::Context& ctx = stan::math::opencl_context.context();
-  // create the gpu buffer of the same size
-  cl::Buffer gpu_buffer
-      = cl::Buffer(ctx, CL_MEM_READ_WRITE, sizeof(double) * size);
-
-  // write the cpu_buffer to the GPU (gpu_buffer)
-  queue.enqueueWriteBuffer(gpu_buffer, CL_TRUE, 0, sizeof(double) * size,
-                           &cpu_buffer[0]);
-
-  // write the gpu buffer back to the cpu_dst_buffer
-  queue.enqueueReadBuffer(gpu_buffer, CL_TRUE, 0, sizeof(double) * size,
-                          &cpu_dst_buffer[0]);
-
-  for (unsigned int i = 0; i < size; i++) {
-    EXPECT_EQ(i * 1.0, cpu_dst_buffer[i]);
-  }
-=======
 TEST(MathMatrixGPU, matrix_cl_vector_copy) {
   stan::math::vector_d d1_cpu;
   stan::math::vector_d d1_a_cpu;
@@ -105,10 +19,10 @@
   // vector
   stan::math::matrix_cl d11_cl(3, 1);
   stan::math::matrix_cl d111_cl(3, 1);
-  EXPECT_NO_THROW(stan::math::copy(d11_cl, d1_cpu));
-  EXPECT_NO_THROW(stan::math::copy(d111_cl, d11_cl));
-  EXPECT_NO_THROW(stan::math::copy(d1_a_cpu, d11_cl));
-  EXPECT_NO_THROW(stan::math::copy(d1_b_cpu, d111_cl));
+  EXPECT_NO_THROW(d11_cl = stan::math::to_matrix_cl(d1_cpu));
+  EXPECT_NO_THROW(d111_cl = stan::math::copy_cl(d11_cl));
+  EXPECT_NO_THROW(d1_a_cpu = stan::math::from_matrix_cl(d11_cl));
+  EXPECT_NO_THROW(d1_b_cpu = stan::math::from_matrix_cl(d111_cl));
   EXPECT_EQ(1, d1_a_cpu(0));
   EXPECT_EQ(2, d1_a_cpu(1));
   EXPECT_EQ(3, d1_a_cpu(2));
@@ -131,10 +45,10 @@
   stan::math::matrix_cl d000_cl;
   stan::math::matrix_cl d22_cl(2, 3);
   stan::math::matrix_cl d222_cl(2, 3);
-  EXPECT_NO_THROW(stan::math::copy(d22_cl, d2_cpu));
-  EXPECT_NO_THROW(stan::math::copy(d222_cl, d22_cl));
-  EXPECT_NO_THROW(stan::math::copy(d2_a_cpu, d22_cl));
-  EXPECT_NO_THROW(stan::math::copy(d2_b_cpu, d222_cl));
+  EXPECT_NO_THROW(d22_cl = stan::math::to_matrix_cl(d2_cpu));
+  EXPECT_NO_THROW(d222_cl = stan::math::copy_cl(d22_cl));
+  EXPECT_NO_THROW(d2_a_cpu = stan::math::from_matrix_cl(d22_cl));
+  EXPECT_NO_THROW(d2_b_cpu = stan::math::from_matrix_cl(d222_cl));
   EXPECT_EQ(1, d2_a_cpu(0, 0));
   EXPECT_EQ(2, d2_a_cpu(0, 1));
   EXPECT_EQ(3, d2_a_cpu(0, 2));
@@ -148,9 +62,9 @@
   EXPECT_EQ(5, d2_b_cpu(1, 1));
   EXPECT_EQ(6, d2_b_cpu(1, 2));
   // zero sized copy
-  EXPECT_NO_THROW(stan::math::copy(d00_cl, d0_cpu));
-  EXPECT_NO_THROW(stan::math::copy(d0_cpu, d00_cl));
-  EXPECT_NO_THROW(stan::math::copy(d000_cl, d00_cl));
+  EXPECT_NO_THROW(d00_cl = stan::math::to_matrix_cl(d0_cpu));
+  EXPECT_NO_THROW(d0_cpu = stan::math::from_matrix_cl(d00_cl));
+  EXPECT_NO_THROW(d000_cl = stan::math::copy_cl(d00_cl));
 }
 
 TEST(MathMatrixCL, matrix_cl_matrix_copy_arithmetic) {
@@ -159,11 +73,10 @@
   stan::math::matrix_cl d22_cl(1, 1);
   // Use this for failure copy
   stan::math::matrix_cl d222_cl(2, 3);
-  EXPECT_NO_THROW(stan::math::copy(d22_cl, test_val));
-  EXPECT_NO_THROW(stan::math::copy(test_val, d22_cl));
-  EXPECT_THROW(copy(d222_cl, test_val), std::invalid_argument);
-  EXPECT_THROW(copy(test_val, d222_cl), std::invalid_argument);
->>>>>>> 57215ead
+  EXPECT_NO_THROW(d22_cl = stan::math::to_matrix_cl(test_val));
+  EXPECT_NO_THROW(test_val = stan::math::from_matrix_cl<int>(d22_cl));
+  EXPECT_THROW(d222_cl = stan::math::to_matrix_cl(test_val), std::invalid_argument);
+  EXPECT_THROW(test_val = stan::math::from_matrix_cl<int>(d222_cl), std::invalid_argument);
 }
 
 TEST(MathMatrixCL, matrix_cl_pack_unpack_copy_lower) {
