#include <stan/math/rev/core.hpp>
#include <test/unit/math/rev/mat/util.hpp>
#include <gtest/gtest.h>
#include <algorithm>
#include <sstream>
#include <tuple>
<<<<<<< HEAD
#include <stan/math/rev/core.hpp>
#include <test/unit/math/rev/mat/util.hpp>
#include <gtest/gtest.h>
#include <algorithm>
#include <sstream>
#include <tuple>

struct ScalarSinFunctor {
  double x_;
  template <std::size_t size>
  double operator()(const std::array<bool, size>& needs_adj, const double& x) {
    x_ = x;

    return sin(x_);
  }

  template <std::size_t size>
  auto multiply_adjoint_jacobian(const std::array<bool, size>& needs_adj,
                                 const double& adj) {
    return std::make_tuple(cos(x_) * adj);
  }
};

TEST(AgradRev, test_scalar_sin_stack) {
  stan::math::var x1, y1;
  x1 = 1.0;

  y1 = stan::math::adj_jac_apply<ScalarSinFunctor>(x1);

  test::check_varis_on_stack(y1);
}

TEST(AgradRev, test_scalar_sin_values) {
  stan::math::var x1, y1;
  x1 = 1.0;

  y1 = stan::math::adj_jac_apply<ScalarSinFunctor>(x1);

  EXPECT_NEAR(y1.val(), 0.841470984807897, 1e-10);
}

TEST(AgradRev, test_scalar_sin_jac) {
  stan::math::var x1, y1;
  x1 = 1.0;

  y1 = stan::math::adj_jac_apply<ScalarSinFunctor>(x1);

  y1.grad();
  EXPECT_NEAR(x1.adj(), 0.5403023058681398, 1e-10);
}
=======
#include <vector>

/**
 * Test that all types that are documented to be supported can actually be
 * included in functor. Check initialization of is_vars_ and offsets_ are to
 * specification.
 */
struct WeirdArgumentListFunctor1 {
  template <size_t size>
  Eigen::VectorXd operator()(
      std::array<bool, size> needs_adj, double, int, const double&, const int&,
      std::vector<double>, std::vector<int>, const std::vector<double>&,
      const std::vector<int>&, Eigen::Matrix<double, Eigen::Dynamic, 1>,
      Eigen::Matrix<double, Eigen::Dynamic, Eigen::Dynamic>,
      Eigen::Matrix<double, 2, Eigen::Dynamic>, Eigen::Matrix<double, 5, 1>,
      const Eigen::Matrix<double, Eigen::Dynamic, 1>&,
      const Eigen::Matrix<double, Eigen::Dynamic, Eigen::Dynamic>&,
      const Eigen::Matrix<double, 2, Eigen::Dynamic>&,
      const Eigen::Matrix<double, 5, 1>&) {
    return Eigen::VectorXd(1);
  }

  template <size_t size>
  auto multiply_adjoint_jacobian(const std::array<bool, size>& needs_adj,
                                 const Eigen::VectorXd& y_adj) {
    return std::make_tuple(
        double(), int(), double(), int(), std::vector<double>(),
        std::vector<int>(), std::vector<double>(), std::vector<int>(),
        Eigen::Matrix<double, Eigen::Dynamic, 1>(),
        Eigen::Matrix<double, Eigen::Dynamic, Eigen::Dynamic>(),
        Eigen::Matrix<double, 2, Eigen::Dynamic>(),
        Eigen::Matrix<double, 5, 1>(),
        Eigen::Matrix<double, Eigen::Dynamic, 1>(),
        Eigen::Matrix<double, Eigen::Dynamic, Eigen::Dynamic>(),
        Eigen::Matrix<double, 2, Eigen::Dynamic>(),
        Eigen::Matrix<double, 5, 1>());
  }
};

template <typename F, typename... Targs>
auto make_vari_for_test(const Targs&... args) {
  return new stan::math::adj_jac_vari<F, Targs...>(args...);
}

TEST(AgradRev,
     test_weird_argument_list_functor_compiles_and_sets_is_var_and_offsets_) {
  int i;
  double d;
  stan::math::var v(5.0);
  std::vector<int> vi(2);
  std::vector<double> vd(2);
  std::vector<stan::math::var> vv(2, 0);
  Eigen::Matrix<double, Eigen::Dynamic, 1> ed1(3);
  Eigen::Matrix<double, Eigen::Dynamic, Eigen::Dynamic> ed2(2, 4);
  Eigen::Matrix<double, 2, Eigen::Dynamic> ed3(2, 5);
  Eigen::Matrix<double, 5, 1> ed4;
  Eigen::Matrix<stan::math::var, Eigen::Dynamic, 1> ev1(3);
  Eigen::Matrix<stan::math::var, Eigen::Dynamic, Eigen::Dynamic> ev2(2, 4);
  Eigen::Matrix<stan::math::var, 2, Eigen::Dynamic> ev3(2, 5);
  Eigen::Matrix<stan::math::var, 5, 1> ev4;
  ev1.setZero();
  ev2.setZero();
  ev3.setZero();
  ev4.setZero();

  Eigen::Matrix<stan::math::var, Eigen::Dynamic, 1> y1
      = stan::math::adj_jac_apply<WeirdArgumentListFunctor1>(
          d, i, d, i, vd, vi, vd, vi, ed1, ed2, ed3, ed4, ed1, ed2, ed3, ed4);

  y1(0).grad();

  auto vi1 = make_vari_for_test<WeirdArgumentListFunctor1>(
      d, i, d, i, vd, vi, vd, vi, ed1, ed2, ed3, ed4, ed1, ed2, ed3, ed4);

  EXPECT_EQ(vi1->is_var_,
            (std::array<bool, 16>(
                {{false, false, false, false, false, false, false, false, false,
                  false, false, false, false, false, false, false}})));

  EXPECT_EQ(vi1->offsets_, (std::array<int, 16>({{0, 0, 0, 0, 0, 0, 0, 0, 0, 0,
                                                  0, 0, 0, 0, 0, 0}})));

  stan::math::var(vi1).grad();

  auto vi2 = make_vari_for_test<WeirdArgumentListFunctor1>(
      v, i, d, i, vv, vi, vd, vi, ev1, ed2, ev3, ed4, ev1, ed2, ev3, ed4);

  EXPECT_EQ(vi2->is_var_,
            (std::array<bool, 16>(
                {{true, false, false, false, true, false, false, false, true,
                  false, true, false, true, false, true, false}})));

  EXPECT_EQ(vi2->offsets_, (std::array<int, 16>({{0, 1, 1, 1, 1, 3, 3, 3, 3, 6,
                                                  6, 16, 16, 19, 19, 29}})));

  stan::math::var(vi2).grad();

  auto vi3 = make_vari_for_test<WeirdArgumentListFunctor1>(
      d, i, v, i, vd, vi, vv, vi, ed1, ev2, ed3, ev4, ed1, ev2, ed3, ev4);

  EXPECT_EQ(vi3->is_var_,
            (std::array<bool, 16>(
                {{false, false, true, false, false, false, true, false, false,
                  true, false, true, false, true, false, true}})));

  EXPECT_EQ(vi3->offsets_, (std::array<int, 16>({{0, 0, 0, 1, 1, 1, 1, 3, 3, 3,
                                                  11, 11, 16, 16, 24, 24}})));

  stan::math::var(vi3).grad();

  auto vi4 = make_vari_for_test<WeirdArgumentListFunctor1>(
      v, i, d, i, vd, vi, vv, vi, ev1, ed2, ed3, ev4, ev1, ed2, ed3, ev4);

  EXPECT_EQ(vi4->is_var_,
            (std::array<bool, 16>(
                {{true, false, false, false, false, false, true, false, true,
                  false, false, true, true, false, false, true}})));

  EXPECT_EQ(vi4->offsets_, (std::array<int, 16>({{0, 1, 1, 1, 1, 1, 1, 3, 3, 6,
                                                  6, 6, 11, 14, 14, 14}})));

  stan::math::var(vi4).grad();
}

/**
 * Test to make sure variable values get passed forward and adjoint values get
 * passed back for all var types. Mix in some integer types for good measure
 *
 * Repeat this test while also individually making some of the could-be-autodiff
 * variables doubles instead
 */
struct CheckAdjointsPassingThrough {
  int size_vd;
  int rows_ed1;
  int rows_ed2;
  int cols_ed2;
  int cols_ed3;
  template <size_t size>
  Eigen::VectorXd operator()(
      std::array<bool, size> needs_adj, const double& d,
      const std::vector<double>& vd, const int&,
      const Eigen::Matrix<double, Eigen::Dynamic, 1>& ed1,
      const Eigen::Matrix<double, Eigen::Dynamic, Eigen::Dynamic>& ed2,
      const std::vector<int>&,
      const Eigen::Matrix<double, 1, Eigen::Dynamic>& ed3,
      const Eigen::Matrix<double, 1, 1>& ed4) {
    size_vd = vd.size();
    rows_ed1 = ed1.rows();
    rows_ed2 = ed2.rows();
    cols_ed2 = ed2.cols();
    cols_ed3 = ed3.cols();
    Eigen::VectorXd out(1 + size_vd + rows_ed1 + rows_ed2 * cols_ed2 + cols_ed3
                        + 1);

    out(0) = d;
    for (int i = 0; i < size_vd; i++)
      out(1 + i) = vd[i];
    for (int i = 0; i < rows_ed1; i++)
      out(1 + size_vd + i) = ed1(i);
    for (int i = 0; i < rows_ed2 * cols_ed2; i++)
      out(1 + size_vd + rows_ed1 + i) = ed2(i);
    for (int i = 0; i < cols_ed3; i++)
      out(1 + size_vd + rows_ed1 + rows_ed2 * cols_ed2 + i) = ed3(i);
    out(1 + size_vd + rows_ed1 + rows_ed2 * cols_ed2 + cols_ed3) = ed4(0);

    return out;
  }

  template <size_t size>
  auto multiply_adjoint_jacobian(const std::array<bool, size>& needs_adj,
                                 const Eigen::VectorXd& y_adj) {
    double d;
    std::vector<double> vd(size_vd);
    Eigen::Matrix<double, Eigen::Dynamic, 1> ed1(rows_ed1);
    Eigen::Matrix<double, Eigen::Dynamic, Eigen::Dynamic> ed2(rows_ed2,
                                                              cols_ed2);
    Eigen::Matrix<double, 1, Eigen::Dynamic> ed3(cols_ed3);
    Eigen::Matrix<double, 1, 1> ed4;
    d = y_adj(0);
    for (int i = 0; i < size_vd; i++)
      vd[i] = y_adj(1 + i);
    for (int i = 0; i < rows_ed1; i++)
      ed1(i) = y_adj(1 + size_vd + i);
    for (int i = 0; i < rows_ed2 * cols_ed2; i++)
      ed2(i) = y_adj(1 + size_vd + rows_ed1 + i);
    for (int i = 0; i < cols_ed3; i++)
      ed3(i) = y_adj(1 + size_vd + rows_ed1 + rows_ed2 * cols_ed2 + i);
    ed4(0) = y_adj(1 + size_vd + rows_ed1 + rows_ed2 * cols_ed2 + cols_ed3);
    return std::make_tuple(d, vd, int(), ed1, ed2, std::vector<int>(), ed3,
                           ed4);
  }
};

TEST(AgradRev, test_pass_through_working_all_var_types) {
  int size_vd = 5, rows_ed1 = 3, rows_ed2 = 2, cols_ed2 = 3, cols_ed3 = 4;
  stan::math::var d = 1.0;
  std::vector<stan::math::var> vd(size_vd, 1.0);
  Eigen::Matrix<stan::math::var, Eigen::Dynamic, 1> ed1(rows_ed1);
  Eigen::Matrix<stan::math::var, Eigen::Dynamic, Eigen::Dynamic> ed2(rows_ed2,
                                                                     cols_ed2);
  std::vector<int> vi(5, 5);
  Eigen::Matrix<stan::math::var, 1, Eigen::Dynamic> ed3(cols_ed3);
  Eigen::Matrix<stan::math::var, 1, 1> ed4;

  for (int i = 0; i < size_vd; i++)
    vd[i] = 1.0;

  for (int i = 0; i < rows_ed1; i++)
    ed1(i) = 1.0;

  for (int i = 0; i < rows_ed2 * cols_ed2; i++)
    ed2(i) = 1.0;

  for (int i = 0; i < cols_ed3; i++)
    ed3(i) = 1.0;

  ed4(0) = 1.0;

  Eigen::Matrix<stan::math::var, Eigen::Dynamic, 1> y
      = stan::math::adj_jac_apply<CheckAdjointsPassingThrough>(
          d, vd, 5, ed1, ed2, vi, ed3, ed4);

  y(0).grad();
  EXPECT_FLOAT_EQ(y(0).val(), d.val());
  EXPECT_FLOAT_EQ(d.adj(), 1.0);
  for (int i = 0; i < size_vd; i++)
    EXPECT_FLOAT_EQ(vd[i].adj(), 0);
  for (int i = 0; i < rows_ed1; i++)
    EXPECT_FLOAT_EQ(ed1(i).adj(), 0);
  for (int i = 0; i < rows_ed2 * cols_ed2; i++)
    EXPECT_FLOAT_EQ(ed2(i).adj(), 0);
  for (int i = 0; i < cols_ed3; i++)
    EXPECT_FLOAT_EQ(ed3(i).adj(), 0);
  EXPECT_FLOAT_EQ(ed4(0).adj(), 0);
  stan::math::set_zero_all_adjoints();

  for (int j = 0; j < size_vd; j++) {
    y(1 + j).grad();
    EXPECT_FLOAT_EQ(y(1 + j).val(), vd[j].val());
    EXPECT_FLOAT_EQ(vd[j].adj(), 1.0);
    EXPECT_FLOAT_EQ(d.adj(), 0.0);
    for (int i = 0; i < size_vd; i++)
      if (i != j)
        EXPECT_FLOAT_EQ(vd[i].adj(), 0);
    for (int i = 0; i < rows_ed1; i++)
      EXPECT_FLOAT_EQ(ed1(i).adj(), 0);
    for (int i = 0; i < rows_ed2 * cols_ed2; i++)
      EXPECT_FLOAT_EQ(ed2(i).adj(), 0);
    for (int i = 0; i < cols_ed3; i++)
      EXPECT_FLOAT_EQ(ed3(i).adj(), 0);
    EXPECT_FLOAT_EQ(ed4(0).adj(), 0);
    stan::math::set_zero_all_adjoints();
  }

  for (int j = 0; j < rows_ed1; j++) {
    y(1 + size_vd + j).grad();
    EXPECT_FLOAT_EQ(y(1 + size_vd + j).val(), ed1(j).val());
    EXPECT_FLOAT_EQ(ed1(j).adj(), 1.0);
    EXPECT_FLOAT_EQ(d.adj(), 0.0);
    for (int i = 0; i < size_vd; i++)
      EXPECT_FLOAT_EQ(vd[i].adj(), 0);
    for (int i = 0; i < rows_ed1; i++)
      if (i != j)
        EXPECT_FLOAT_EQ(ed1(i).adj(), 0);
    for (int i = 0; i < rows_ed2 * cols_ed2; i++)
      EXPECT_FLOAT_EQ(ed2(i).adj(), 0);
    for (int i = 0; i < cols_ed3; i++)
      EXPECT_FLOAT_EQ(ed3(i).adj(), 0);
    EXPECT_FLOAT_EQ(ed4(0).adj(), 0);
    stan::math::set_zero_all_adjoints();
  }

  for (int j = 0; j < rows_ed2 * cols_ed2; j++) {
    y(1 + size_vd + rows_ed1 + j).grad();
    EXPECT_FLOAT_EQ(y(1 + size_vd + rows_ed1 + j).val(), ed2(j).val());
    EXPECT_FLOAT_EQ(ed2(j).adj(), 1.0);
    EXPECT_FLOAT_EQ(d.adj(), 0.0);
    for (int i = 0; i < size_vd; i++)
      EXPECT_FLOAT_EQ(vd[i].adj(), 0);
    for (int i = 0; i < rows_ed1; i++)
      EXPECT_FLOAT_EQ(ed1(i).adj(), 0);
    for (int i = 0; i < rows_ed2 * cols_ed2; i++)
      if (i != j)
        EXPECT_FLOAT_EQ(ed2(i).adj(), 0);
    for (int i = 0; i < cols_ed3; i++)
      EXPECT_FLOAT_EQ(ed3(i).adj(), 0);
    EXPECT_FLOAT_EQ(ed4(0).adj(), 0);
    stan::math::set_zero_all_adjoints();
  }

  for (int j = 0; j < cols_ed3; j++) {
    y(1 + size_vd + rows_ed1 + rows_ed2 * cols_ed2 + j).grad();
    EXPECT_FLOAT_EQ(y(1 + size_vd + rows_ed1 + rows_ed2 * cols_ed2 + j).val(),
                    ed3(j).val());
    EXPECT_FLOAT_EQ(ed3(j).adj(), 1.0);
    EXPECT_FLOAT_EQ(d.adj(), 0.0);
    for (int i = 0; i < size_vd; i++)
      EXPECT_FLOAT_EQ(vd[i].adj(), 0);
    for (int i = 0; i < rows_ed1; i++)
      EXPECT_FLOAT_EQ(ed1(i).adj(), 0);
    for (int i = 0; i < rows_ed2 * cols_ed2; i++)
      EXPECT_FLOAT_EQ(ed2(i).adj(), 0);
    for (int i = 0; i < cols_ed3; i++)
      if (i != j)
        EXPECT_FLOAT_EQ(ed3(i).adj(), 0);
    EXPECT_FLOAT_EQ(ed4(0).adj(), 0);
    stan::math::set_zero_all_adjoints();
  }

  y(1 + size_vd + rows_ed1 + rows_ed2 * cols_ed2 + cols_ed3).grad();
  EXPECT_FLOAT_EQ(
      y(1 + size_vd + rows_ed1 + rows_ed2 * cols_ed2 + cols_ed3).val(),
      ed4(0).val());
  EXPECT_FLOAT_EQ(d.adj(), 0.0);
  for (int i = 0; i < size_vd; i++)
    EXPECT_FLOAT_EQ(vd[i].adj(), 0);
  for (int i = 0; i < rows_ed1; i++)
    EXPECT_FLOAT_EQ(ed1(i).adj(), 0);
  for (int i = 0; i < rows_ed2 * cols_ed2; i++)
    EXPECT_FLOAT_EQ(ed2(i).adj(), 0);
  for (int i = 0; i < cols_ed3; i++)
    EXPECT_FLOAT_EQ(ed3(i).adj(), 0);
  EXPECT_FLOAT_EQ(ed4(0).adj(), 1.0);
  stan::math::set_zero_all_adjoints();
}

TEST(AgradRev, test_pass_through_working_all_var_types_different_shapes) {
  int size_vd = 3, rows_ed1 = 7, rows_ed2 = 3, cols_ed2 = 5, cols_ed3 = 1;
  stan::math::var d = 1.0;
  std::vector<stan::math::var> vd(size_vd, 1.0);
  Eigen::Matrix<stan::math::var, Eigen::Dynamic, 1> ed1(rows_ed1);
  Eigen::Matrix<stan::math::var, Eigen::Dynamic, Eigen::Dynamic> ed2(rows_ed2,
                                                                     cols_ed2);
  std::vector<int> vi(5, 5);
  Eigen::Matrix<stan::math::var, 1, Eigen::Dynamic> ed3(cols_ed3);
  Eigen::Matrix<stan::math::var, 1, 1> ed4;

  for (int i = 0; i < size_vd; i++)
    vd[i] = 1.0;

  for (int i = 0; i < rows_ed1; i++)
    ed1(i) = 1.0;

  for (int i = 0; i < rows_ed2 * cols_ed2; i++)
    ed2(i) = 1.0;

  for (int i = 0; i < cols_ed3; i++)
    ed3(i) = 1.0;

  ed4(0) = 1.0;

  Eigen::Matrix<stan::math::var, Eigen::Dynamic, 1> y
      = stan::math::adj_jac_apply<CheckAdjointsPassingThrough>(
          d, vd, 3, ed1, ed2, vi, ed3, ed4);

  y(0).grad();
  EXPECT_FLOAT_EQ(y(0).val(), d.val());
  EXPECT_FLOAT_EQ(d.adj(), 1.0);
  for (int i = 0; i < size_vd; i++)
    EXPECT_FLOAT_EQ(vd[i].adj(), 0);
  for (int i = 0; i < rows_ed1; i++)
    EXPECT_FLOAT_EQ(ed1(i).adj(), 0);
  for (int i = 0; i < rows_ed2 * cols_ed2; i++)
    EXPECT_FLOAT_EQ(ed2(i).adj(), 0);
  for (int i = 0; i < cols_ed3; i++)
    EXPECT_FLOAT_EQ(ed3(i).adj(), 0);
  EXPECT_FLOAT_EQ(ed4(0).adj(), 0);
  stan::math::set_zero_all_adjoints();

  for (int j = 0; j < size_vd; j++) {
    y(1 + j).grad();
    EXPECT_FLOAT_EQ(y(1 + j).val(), vd[j].val());
    EXPECT_FLOAT_EQ(vd[j].adj(), 1.0);
    EXPECT_FLOAT_EQ(d.adj(), 0.0);
    for (int i = 0; i < size_vd; i++)
      if (i != j)
        EXPECT_FLOAT_EQ(vd[i].adj(), 0);
    for (int i = 0; i < rows_ed1; i++)
      EXPECT_FLOAT_EQ(ed1(i).adj(), 0);
    for (int i = 0; i < rows_ed2 * cols_ed2; i++)
      EXPECT_FLOAT_EQ(ed2(i).adj(), 0);
    for (int i = 0; i < cols_ed3; i++)
      EXPECT_FLOAT_EQ(ed3(i).adj(), 0);
    EXPECT_FLOAT_EQ(ed4(0).adj(), 0);
    stan::math::set_zero_all_adjoints();
  }

  for (int j = 0; j < rows_ed1; j++) {
    y(1 + size_vd + j).grad();
    EXPECT_FLOAT_EQ(y(1 + size_vd + j).val(), ed1(j).val());
    EXPECT_FLOAT_EQ(ed1(j).adj(), 1.0);
    EXPECT_FLOAT_EQ(d.adj(), 0.0);
    for (int i = 0; i < size_vd; i++)
      EXPECT_FLOAT_EQ(vd[i].adj(), 0);
    for (int i = 0; i < rows_ed1; i++)
      if (i != j)
        EXPECT_FLOAT_EQ(ed1(i).adj(), 0);
    for (int i = 0; i < rows_ed2 * cols_ed2; i++)
      EXPECT_FLOAT_EQ(ed2(i).adj(), 0);
    for (int i = 0; i < cols_ed3; i++)
      EXPECT_FLOAT_EQ(ed3(i).adj(), 0);
    EXPECT_FLOAT_EQ(ed4(0).adj(), 0);
    stan::math::set_zero_all_adjoints();
  }

  for (int j = 0; j < rows_ed2 * cols_ed2; j++) {
    y(1 + size_vd + rows_ed1 + j).grad();
    EXPECT_FLOAT_EQ(y(1 + size_vd + rows_ed1 + j).val(), ed2(j).val());
    EXPECT_FLOAT_EQ(ed2(j).adj(), 1.0);
    EXPECT_FLOAT_EQ(d.adj(), 0.0);
    for (int i = 0; i < size_vd; i++)
      EXPECT_FLOAT_EQ(vd[i].adj(), 0);
    for (int i = 0; i < rows_ed1; i++)
      EXPECT_FLOAT_EQ(ed1(i).adj(), 0);
    for (int i = 0; i < rows_ed2 * cols_ed2; i++)
      if (i != j)
        EXPECT_FLOAT_EQ(ed2(i).adj(), 0);
    for (int i = 0; i < cols_ed3; i++)
      EXPECT_FLOAT_EQ(ed3(i).adj(), 0);
    EXPECT_FLOAT_EQ(ed4(0).adj(), 0);
    stan::math::set_zero_all_adjoints();
  }

  for (int j = 0; j < cols_ed3; j++) {
    y(1 + size_vd + rows_ed1 + rows_ed2 * cols_ed2 + j).grad();
    EXPECT_FLOAT_EQ(y(1 + size_vd + rows_ed1 + rows_ed2 * cols_ed2 + j).val(),
                    ed3(j).val());
    EXPECT_FLOAT_EQ(ed3(j).adj(), 1.0);
    EXPECT_FLOAT_EQ(d.adj(), 0.0);
    for (int i = 0; i < size_vd; i++)
      EXPECT_FLOAT_EQ(vd[i].adj(), 0);
    for (int i = 0; i < rows_ed1; i++)
      EXPECT_FLOAT_EQ(ed1(i).adj(), 0);
    for (int i = 0; i < rows_ed2 * cols_ed2; i++)
      EXPECT_FLOAT_EQ(ed2(i).adj(), 0);
    for (int i = 0; i < cols_ed3; i++)
      if (i != j)
        EXPECT_FLOAT_EQ(ed3(i).adj(), 0);
    EXPECT_FLOAT_EQ(ed4(0).adj(), 0);
    stan::math::set_zero_all_adjoints();
  }

  y(1 + size_vd + rows_ed1 + rows_ed2 * cols_ed2 + cols_ed3).grad();
  EXPECT_FLOAT_EQ(
      y(1 + size_vd + rows_ed1 + rows_ed2 * cols_ed2 + cols_ed3).val(),
      ed4(0).val());
  EXPECT_FLOAT_EQ(d.adj(), 0.0);
  for (int i = 0; i < size_vd; i++)
    EXPECT_FLOAT_EQ(vd[i].adj(), 0);
  for (int i = 0; i < rows_ed1; i++)
    EXPECT_FLOAT_EQ(ed1(i).adj(), 0);
  for (int i = 0; i < rows_ed2 * cols_ed2; i++)
    EXPECT_FLOAT_EQ(ed2(i).adj(), 0);
  for (int i = 0; i < cols_ed3; i++)
    EXPECT_FLOAT_EQ(ed3(i).adj(), 0);
  EXPECT_FLOAT_EQ(ed4(0).adj(), 1.0);
  stan::math::set_zero_all_adjoints();
}

TEST(AgradRev, test_pass_through_working_all_var_types_double_test_1) {
  int size_vd = 3, rows_ed1 = 7, rows_ed2 = 3, cols_ed2 = 5, cols_ed3 = 1;
  double d = 1.0;
  std::vector<stan::math::var> vd(size_vd, 1.0);
  Eigen::Matrix<stan::math::var, Eigen::Dynamic, 1> ed1(rows_ed1);
  Eigen::Matrix<stan::math::var, Eigen::Dynamic, Eigen::Dynamic> ed2(rows_ed2,
                                                                     cols_ed2);
  std::vector<int> vi(5, 5);
  Eigen::Matrix<stan::math::var, 1, Eigen::Dynamic> ed3(cols_ed3);
  Eigen::Matrix<stan::math::var, 1, 1> ed4;

  for (int i = 0; i < size_vd; i++)
    vd[i] = 1.0;

  for (int i = 0; i < rows_ed1; i++)
    ed1(i) = 1.0;

  for (int i = 0; i < rows_ed2 * cols_ed2; i++)
    ed2(i) = 1.0;

  for (int i = 0; i < cols_ed3; i++)
    ed3(i) = 1.0;

  ed4(0) = 1.0;

  Eigen::Matrix<stan::math::var, Eigen::Dynamic, 1> y
      = stan::math::adj_jac_apply<CheckAdjointsPassingThrough>(
          d, vd, 3, ed1, ed2, vi, ed3, ed4);

  y(0).grad();
  EXPECT_FLOAT_EQ(y(0).val(), d);
  for (int i = 0; i < size_vd; i++)
    EXPECT_FLOAT_EQ(vd[i].adj(), 0);
  for (int i = 0; i < rows_ed1; i++)
    EXPECT_FLOAT_EQ(ed1(i).adj(), 0);
  for (int i = 0; i < rows_ed2 * cols_ed2; i++)
    EXPECT_FLOAT_EQ(ed2(i).adj(), 0);
  for (int i = 0; i < cols_ed3; i++)
    EXPECT_FLOAT_EQ(ed3(i).adj(), 0);
  EXPECT_FLOAT_EQ(ed4(0).adj(), 0);
  stan::math::set_zero_all_adjoints();

  for (int j = 0; j < size_vd; j++) {
    y(1 + j).grad();
    EXPECT_FLOAT_EQ(y(1 + j).val(), vd[j].val());
    EXPECT_FLOAT_EQ(vd[j].adj(), 1.0);
    for (int i = 0; i < size_vd; i++)
      if (i != j)
        EXPECT_FLOAT_EQ(vd[i].adj(), 0);
    for (int i = 0; i < rows_ed1; i++)
      EXPECT_FLOAT_EQ(ed1(i).adj(), 0);
    for (int i = 0; i < rows_ed2 * cols_ed2; i++)
      EXPECT_FLOAT_EQ(ed2(i).adj(), 0);
    for (int i = 0; i < cols_ed3; i++)
      EXPECT_FLOAT_EQ(ed3(i).adj(), 0);
    EXPECT_FLOAT_EQ(ed4(0).adj(), 0);
    stan::math::set_zero_all_adjoints();
  }

  for (int j = 0; j < rows_ed1; j++) {
    y(1 + size_vd + j).grad();
    EXPECT_FLOAT_EQ(y(1 + size_vd + j).val(), ed1(j).val());
    EXPECT_FLOAT_EQ(ed1(j).adj(), 1.0);
    for (int i = 0; i < size_vd; i++)
      EXPECT_FLOAT_EQ(vd[i].adj(), 0);
    for (int i = 0; i < rows_ed1; i++)
      if (i != j)
        EXPECT_FLOAT_EQ(ed1(i).adj(), 0);
    for (int i = 0; i < rows_ed2 * cols_ed2; i++)
      EXPECT_FLOAT_EQ(ed2(i).adj(), 0);
    for (int i = 0; i < cols_ed3; i++)
      EXPECT_FLOAT_EQ(ed3(i).adj(), 0);
    EXPECT_FLOAT_EQ(ed4(0).adj(), 0);
    stan::math::set_zero_all_adjoints();
  }

  for (int j = 0; j < rows_ed2 * cols_ed2; j++) {
    y(1 + size_vd + rows_ed1 + j).grad();
    EXPECT_FLOAT_EQ(y(1 + size_vd + rows_ed1 + j).val(), ed2(j).val());
    EXPECT_FLOAT_EQ(ed2(j).adj(), 1.0);
    for (int i = 0; i < size_vd; i++)
      EXPECT_FLOAT_EQ(vd[i].adj(), 0);
    for (int i = 0; i < rows_ed1; i++)
      EXPECT_FLOAT_EQ(ed1(i).adj(), 0);
    for (int i = 0; i < rows_ed2 * cols_ed2; i++)
      if (i != j)
        EXPECT_FLOAT_EQ(ed2(i).adj(), 0);
    for (int i = 0; i < cols_ed3; i++)
      EXPECT_FLOAT_EQ(ed3(i).adj(), 0);
    EXPECT_FLOAT_EQ(ed4(0).adj(), 0);
    stan::math::set_zero_all_adjoints();
  }

  for (int j = 0; j < cols_ed3; j++) {
    y(1 + size_vd + rows_ed1 + rows_ed2 * cols_ed2 + j).grad();
    EXPECT_FLOAT_EQ(y(1 + size_vd + rows_ed1 + rows_ed2 * cols_ed2 + j).val(),
                    ed3(j).val());
    EXPECT_FLOAT_EQ(ed3(j).adj(), 1.0);
    for (int i = 0; i < size_vd; i++)
      EXPECT_FLOAT_EQ(vd[i].adj(), 0);
    for (int i = 0; i < rows_ed1; i++)
      EXPECT_FLOAT_EQ(ed1(i).adj(), 0);
    for (int i = 0; i < rows_ed2 * cols_ed2; i++)
      EXPECT_FLOAT_EQ(ed2(i).adj(), 0);
    for (int i = 0; i < cols_ed3; i++)
      if (i != j)
        EXPECT_FLOAT_EQ(ed3(i).adj(), 0);
    EXPECT_FLOAT_EQ(ed4(0).adj(), 0);
    stan::math::set_zero_all_adjoints();
  }

  y(1 + size_vd + rows_ed1 + rows_ed2 * cols_ed2 + cols_ed3).grad();
  EXPECT_FLOAT_EQ(
      y(1 + size_vd + rows_ed1 + rows_ed2 * cols_ed2 + cols_ed3).val(),
      ed4(0).val());
  for (int i = 0; i < size_vd; i++)
    EXPECT_FLOAT_EQ(vd[i].adj(), 0);
  for (int i = 0; i < rows_ed1; i++)
    EXPECT_FLOAT_EQ(ed1(i).adj(), 0);
  for (int i = 0; i < rows_ed2 * cols_ed2; i++)
    EXPECT_FLOAT_EQ(ed2(i).adj(), 0);
  for (int i = 0; i < cols_ed3; i++)
    EXPECT_FLOAT_EQ(ed3(i).adj(), 0);
  EXPECT_FLOAT_EQ(ed4(0).adj(), 1.0);
  stan::math::set_zero_all_adjoints();
}

TEST(AgradRev, test_pass_through_working_all_var_types_double_test_2) {
  int size_vd = 3, rows_ed1 = 7, rows_ed2 = 3, cols_ed2 = 5, cols_ed3 = 1;
  stan::math::var d = 1.0;
  std::vector<double> vd(size_vd, 1.0);
  Eigen::Matrix<stan::math::var, Eigen::Dynamic, 1> ed1(rows_ed1);
  Eigen::Matrix<stan::math::var, Eigen::Dynamic, Eigen::Dynamic> ed2(rows_ed2,
                                                                     cols_ed2);
  std::vector<int> vi(5, 5);
  Eigen::Matrix<stan::math::var, 1, Eigen::Dynamic> ed3(cols_ed3);
  Eigen::Matrix<stan::math::var, 1, 1> ed4;

  for (int i = 0; i < size_vd; i++)
    vd[i] = 1.0;

  for (int i = 0; i < rows_ed1; i++)
    ed1(i) = 1.0;

  for (int i = 0; i < rows_ed2 * cols_ed2; i++)
    ed2(i) = 1.0;

  for (int i = 0; i < cols_ed3; i++)
    ed3(i) = 1.0;

  ed4(0) = 1.0;

  Eigen::Matrix<stan::math::var, Eigen::Dynamic, 1> y
      = stan::math::adj_jac_apply<CheckAdjointsPassingThrough>(
          d, vd, 3, ed1, ed2, vi, ed3, ed4);

  y(0).grad();
  EXPECT_FLOAT_EQ(y(0).val(), d.val());
  EXPECT_FLOAT_EQ(d.adj(), 1.0);
  for (int i = 0; i < rows_ed1; i++)
    EXPECT_FLOAT_EQ(ed1(i).adj(), 0);
  for (int i = 0; i < rows_ed2 * cols_ed2; i++)
    EXPECT_FLOAT_EQ(ed2(i).adj(), 0);
  for (int i = 0; i < cols_ed3; i++)
    EXPECT_FLOAT_EQ(ed3(i).adj(), 0);
  EXPECT_FLOAT_EQ(ed4(0).adj(), 0);
  stan::math::set_zero_all_adjoints();
>>>>>>> 93b27a40

  for (int j = 0; j < size_vd; j++) {
    y(1 + j).grad();
    EXPECT_FLOAT_EQ(y(1 + j).val(), vd[j]);
    for (int i = 0; i < rows_ed1; i++)
      EXPECT_FLOAT_EQ(ed1(i).adj(), 0);
    for (int i = 0; i < rows_ed2 * cols_ed2; i++)
      EXPECT_FLOAT_EQ(ed2(i).adj(), 0);
    for (int i = 0; i < cols_ed3; i++)
      EXPECT_FLOAT_EQ(ed3(i).adj(), 0);
    EXPECT_FLOAT_EQ(ed4(0).adj(), 0);
    stan::math::set_zero_all_adjoints();
  }

  for (int j = 0; j < rows_ed1; j++) {
    y(1 + size_vd + j).grad();
    EXPECT_FLOAT_EQ(y(1 + size_vd + j).val(), ed1(j).val());
    EXPECT_FLOAT_EQ(ed1(j).adj(), 1.0);
    for (int i = 0; i < rows_ed1; i++)
      if (i != j)
        EXPECT_FLOAT_EQ(ed1(i).adj(), 0);
    for (int i = 0; i < rows_ed2 * cols_ed2; i++)
      EXPECT_FLOAT_EQ(ed2(i).adj(), 0);
    for (int i = 0; i < cols_ed3; i++)
      EXPECT_FLOAT_EQ(ed3(i).adj(), 0);
    EXPECT_FLOAT_EQ(ed4(0).adj(), 0);
    stan::math::set_zero_all_adjoints();
  }

  for (int j = 0; j < rows_ed2 * cols_ed2; j++) {
    y(1 + size_vd + rows_ed1 + j).grad();
    EXPECT_FLOAT_EQ(y(1 + size_vd + rows_ed1 + j).val(), ed2(j).val());
    EXPECT_FLOAT_EQ(ed2(j).adj(), 1.0);
    for (int i = 0; i < rows_ed1; i++)
      EXPECT_FLOAT_EQ(ed1(i).adj(), 0);
    for (int i = 0; i < rows_ed2 * cols_ed2; i++)
      if (i != j)
        EXPECT_FLOAT_EQ(ed2(i).adj(), 0);
    for (int i = 0; i < cols_ed3; i++)
      EXPECT_FLOAT_EQ(ed3(i).adj(), 0);
    EXPECT_FLOAT_EQ(ed4(0).adj(), 0);
    stan::math::set_zero_all_adjoints();
  }

  for (int j = 0; j < cols_ed3; j++) {
    y(1 + size_vd + rows_ed1 + rows_ed2 * cols_ed2 + j).grad();
    EXPECT_FLOAT_EQ(y(1 + size_vd + rows_ed1 + rows_ed2 * cols_ed2 + j).val(),
                    ed3(j).val());
    EXPECT_FLOAT_EQ(ed3(j).adj(), 1.0);
    for (int i = 0; i < rows_ed1; i++)
      EXPECT_FLOAT_EQ(ed1(i).adj(), 0);
    for (int i = 0; i < rows_ed2 * cols_ed2; i++)
      EXPECT_FLOAT_EQ(ed2(i).adj(), 0);
    for (int i = 0; i < cols_ed3; i++)
      if (i != j)
        EXPECT_FLOAT_EQ(ed3(i).adj(), 0);
    EXPECT_FLOAT_EQ(ed4(0).adj(), 0);
    stan::math::set_zero_all_adjoints();
  }

  y(1 + size_vd + rows_ed1 + rows_ed2 * cols_ed2 + cols_ed3).grad();
  EXPECT_FLOAT_EQ(
      y(1 + size_vd + rows_ed1 + rows_ed2 * cols_ed2 + cols_ed3).val(),
      ed4(0).val());
  for (int i = 0; i < rows_ed1; i++)
    EXPECT_FLOAT_EQ(ed1(i).adj(), 0);
  for (int i = 0; i < rows_ed2 * cols_ed2; i++)
    EXPECT_FLOAT_EQ(ed2(i).adj(), 0);
  for (int i = 0; i < cols_ed3; i++)
    EXPECT_FLOAT_EQ(ed3(i).adj(), 0);
  EXPECT_FLOAT_EQ(ed4(0).adj(), 1.0);
  stan::math::set_zero_all_adjoints();
}

TEST(AgradRev, test_pass_through_working_all_var_types_double_test_3) {
  int size_vd = 3, rows_ed1 = 7, rows_ed2 = 3, cols_ed2 = 5, cols_ed3 = 1;
  stan::math::var d = 1.0;
  std::vector<stan::math::var> vd(size_vd, 1.0);
  Eigen::Matrix<double, Eigen::Dynamic, 1> ed1(rows_ed1);
  Eigen::Matrix<stan::math::var, Eigen::Dynamic, Eigen::Dynamic> ed2(rows_ed2,
                                                                     cols_ed2);
  std::vector<int> vi(5, 5);
  Eigen::Matrix<stan::math::var, 1, Eigen::Dynamic> ed3(cols_ed3);
  Eigen::Matrix<stan::math::var, 1, 1> ed4;

  for (int i = 0; i < size_vd; i++)
    vd[i] = 1.0;

  for (int i = 0; i < rows_ed1; i++)
    ed1(i) = 1.0;

  for (int i = 0; i < rows_ed2 * cols_ed2; i++)
    ed2(i) = 1.0;

  for (int i = 0; i < cols_ed3; i++)
    ed3(i) = 1.0;

  ed4(0) = 1.0;

  Eigen::Matrix<stan::math::var, Eigen::Dynamic, 1> y
      = stan::math::adj_jac_apply<CheckAdjointsPassingThrough>(
          d, vd, 3, ed1, ed2, vi, ed3, ed4);

  y(0).grad();
  EXPECT_FLOAT_EQ(y(0).val(), d.val());
  EXPECT_FLOAT_EQ(d.adj(), 1.0);
  for (int i = 0; i < size_vd; i++)
    EXPECT_FLOAT_EQ(vd[i].adj(), 0);
  for (int i = 0; i < rows_ed2 * cols_ed2; i++)
    EXPECT_FLOAT_EQ(ed2(i).adj(), 0);
  for (int i = 0; i < cols_ed3; i++)
    EXPECT_FLOAT_EQ(ed3(i).adj(), 0);
  EXPECT_FLOAT_EQ(ed4(0).adj(), 0);
  stan::math::set_zero_all_adjoints();

  for (int j = 0; j < size_vd; j++) {
    y(1 + j).grad();
    EXPECT_FLOAT_EQ(y(1 + j).val(), vd[j].val());
    EXPECT_FLOAT_EQ(vd[j].adj(), 1.0);
    EXPECT_FLOAT_EQ(d.adj(), 0.0);
    for (int i = 0; i < size_vd; i++)
      if (i != j)
        EXPECT_FLOAT_EQ(vd[i].adj(), 0);
    for (int i = 0; i < rows_ed2 * cols_ed2; i++)
      EXPECT_FLOAT_EQ(ed2(i).adj(), 0);
    for (int i = 0; i < cols_ed3; i++)
      EXPECT_FLOAT_EQ(ed3(i).adj(), 0);
    EXPECT_FLOAT_EQ(ed4(0).adj(), 0);
    stan::math::set_zero_all_adjoints();
  }

  for (int j = 0; j < rows_ed1; j++) {
    y(1 + size_vd + j).grad();
    EXPECT_FLOAT_EQ(y(1 + size_vd + j).val(), ed1(j));
    EXPECT_FLOAT_EQ(d.adj(), 0.0);
    for (int i = 0; i < size_vd; i++)
      EXPECT_FLOAT_EQ(vd[i].adj(), 0);
    for (int i = 0; i < rows_ed2 * cols_ed2; i++)
      EXPECT_FLOAT_EQ(ed2(i).adj(), 0);
    for (int i = 0; i < cols_ed3; i++)
      EXPECT_FLOAT_EQ(ed3(i).adj(), 0);
    EXPECT_FLOAT_EQ(ed4(0).adj(), 0);
    stan::math::set_zero_all_adjoints();
  }

  for (int j = 0; j < rows_ed2 * cols_ed2; j++) {
    y(1 + size_vd + rows_ed1 + j).grad();
    EXPECT_FLOAT_EQ(y(1 + size_vd + rows_ed1 + j).val(), ed2(j).val());
    EXPECT_FLOAT_EQ(ed2(j).adj(), 1.0);
    EXPECT_FLOAT_EQ(d.adj(), 0.0);
    for (int i = 0; i < size_vd; i++)
      EXPECT_FLOAT_EQ(vd[i].adj(), 0);
    for (int i = 0; i < rows_ed2 * cols_ed2; i++)
      if (i != j)
        EXPECT_FLOAT_EQ(ed2(i).adj(), 0);
    for (int i = 0; i < cols_ed3; i++)
      EXPECT_FLOAT_EQ(ed3(i).adj(), 0);
    EXPECT_FLOAT_EQ(ed4(0).adj(), 0);
    stan::math::set_zero_all_adjoints();
  }

  for (int j = 0; j < cols_ed3; j++) {
    y(1 + size_vd + rows_ed1 + rows_ed2 * cols_ed2 + j).grad();
    EXPECT_FLOAT_EQ(y(1 + size_vd + rows_ed1 + rows_ed2 * cols_ed2 + j).val(),
                    ed3(j).val());
    EXPECT_FLOAT_EQ(ed3(j).adj(), 1.0);
    EXPECT_FLOAT_EQ(d.adj(), 0.0);
    for (int i = 0; i < size_vd; i++)
      EXPECT_FLOAT_EQ(vd[i].adj(), 0);
    for (int i = 0; i < rows_ed2 * cols_ed2; i++)
      EXPECT_FLOAT_EQ(ed2(i).adj(), 0);
    for (int i = 0; i < cols_ed3; i++)
      if (i != j)
        EXPECT_FLOAT_EQ(ed3(i).adj(), 0);
    EXPECT_FLOAT_EQ(ed4(0).adj(), 0);
    stan::math::set_zero_all_adjoints();
  }

  y(1 + size_vd + rows_ed1 + rows_ed2 * cols_ed2 + cols_ed3).grad();
  EXPECT_FLOAT_EQ(
      y(1 + size_vd + rows_ed1 + rows_ed2 * cols_ed2 + cols_ed3).val(),
      ed4(0).val());
  EXPECT_FLOAT_EQ(d.adj(), 0.0);
  for (int i = 0; i < size_vd; i++)
    EXPECT_FLOAT_EQ(vd[i].adj(), 0);
  for (int i = 0; i < rows_ed2 * cols_ed2; i++)
    EXPECT_FLOAT_EQ(ed2(i).adj(), 0);
  for (int i = 0; i < cols_ed3; i++)
    EXPECT_FLOAT_EQ(ed3(i).adj(), 0);
  EXPECT_FLOAT_EQ(ed4(0).adj(), 1.0);
  stan::math::set_zero_all_adjoints();
}

TEST(AgradRev, test_pass_through_working_all_var_types_double_test_4) {
  int size_vd = 3, rows_ed1 = 7, rows_ed2 = 3, cols_ed2 = 5, cols_ed3 = 1;
  stan::math::var d = 1.0;
  std::vector<stan::math::var> vd(size_vd, 1.0);
  Eigen::Matrix<stan::math::var, Eigen::Dynamic, 1> ed1(rows_ed1);
  Eigen::Matrix<double, Eigen::Dynamic, Eigen::Dynamic> ed2(rows_ed2, cols_ed2);
  std::vector<int> vi(5, 5);
  Eigen::Matrix<stan::math::var, 1, Eigen::Dynamic> ed3(cols_ed3);
  Eigen::Matrix<stan::math::var, 1, 1> ed4;

  for (int i = 0; i < size_vd; i++)
    vd[i] = 1.0;

  for (int i = 0; i < rows_ed1; i++)
    ed1(i) = 1.0;

  for (int i = 0; i < rows_ed2 * cols_ed2; i++)
    ed2(i) = 1.0;

  for (int i = 0; i < cols_ed3; i++)
    ed3(i) = 1.0;

  ed4(0) = 1.0;

  Eigen::Matrix<stan::math::var, Eigen::Dynamic, 1> y
      = stan::math::adj_jac_apply<CheckAdjointsPassingThrough>(
          d, vd, 3, ed1, ed2, vi, ed3, ed4);

  y(0).grad();
  EXPECT_FLOAT_EQ(y(0).val(), d.val());
  EXPECT_FLOAT_EQ(d.adj(), 1.0);
  for (int i = 0; i < size_vd; i++)
    EXPECT_FLOAT_EQ(vd[i].adj(), 0);
  for (int i = 0; i < rows_ed1; i++)
    EXPECT_FLOAT_EQ(ed1(i).adj(), 0);
  for (int i = 0; i < cols_ed3; i++)
    EXPECT_FLOAT_EQ(ed3(i).adj(), 0);
  EXPECT_FLOAT_EQ(ed4(0).adj(), 0);
  stan::math::set_zero_all_adjoints();

  for (int j = 0; j < size_vd; j++) {
    y(1 + j).grad();
    EXPECT_FLOAT_EQ(y(1 + j).val(), vd[j].val());
    EXPECT_FLOAT_EQ(vd[j].adj(), 1.0);
    EXPECT_FLOAT_EQ(d.adj(), 0.0);
    for (int i = 0; i < size_vd; i++)
      if (i != j)
        EXPECT_FLOAT_EQ(vd[i].adj(), 0);
    for (int i = 0; i < rows_ed1; i++)
      EXPECT_FLOAT_EQ(ed1(i).adj(), 0);
    for (int i = 0; i < cols_ed3; i++)
      EXPECT_FLOAT_EQ(ed3(i).adj(), 0);
    EXPECT_FLOAT_EQ(ed4(0).adj(), 0);
    stan::math::set_zero_all_adjoints();
  }

  for (int j = 0; j < rows_ed1; j++) {
    y(1 + size_vd + j).grad();
    EXPECT_FLOAT_EQ(y(1 + size_vd + j).val(), ed1(j).val());
    EXPECT_FLOAT_EQ(ed1(j).adj(), 1.0);
    EXPECT_FLOAT_EQ(d.adj(), 0.0);
    for (int i = 0; i < size_vd; i++)
      EXPECT_FLOAT_EQ(vd[i].adj(), 0);
    for (int i = 0; i < rows_ed1; i++)
      if (i != j)
        EXPECT_FLOAT_EQ(ed1(i).adj(), 0);
    for (int i = 0; i < cols_ed3; i++)
      EXPECT_FLOAT_EQ(ed3(i).adj(), 0);
    EXPECT_FLOAT_EQ(ed4(0).adj(), 0);
    stan::math::set_zero_all_adjoints();
  }

  for (int j = 0; j < rows_ed2 * cols_ed2; j++) {
    y(1 + size_vd + rows_ed1 + j).grad();
    EXPECT_FLOAT_EQ(y(1 + size_vd + rows_ed1 + j).val(), ed2(j));
    EXPECT_FLOAT_EQ(d.adj(), 0.0);
    for (int i = 0; i < size_vd; i++)
      EXPECT_FLOAT_EQ(vd[i].adj(), 0);
    for (int i = 0; i < rows_ed1; i++)
      EXPECT_FLOAT_EQ(ed1(i).adj(), 0);
    for (int i = 0; i < cols_ed3; i++)
      EXPECT_FLOAT_EQ(ed3(i).adj(), 0);
    EXPECT_FLOAT_EQ(ed4(0).adj(), 0);
    stan::math::set_zero_all_adjoints();
  }

  for (int j = 0; j < cols_ed3; j++) {
    y(1 + size_vd + rows_ed1 + rows_ed2 * cols_ed2 + j).grad();
    EXPECT_FLOAT_EQ(y(1 + size_vd + rows_ed1 + rows_ed2 * cols_ed2 + j).val(),
                    ed3(j).val());
    EXPECT_FLOAT_EQ(ed3(j).adj(), 1.0);
    EXPECT_FLOAT_EQ(d.adj(), 0.0);
    for (int i = 0; i < size_vd; i++)
      EXPECT_FLOAT_EQ(vd[i].adj(), 0);
    for (int i = 0; i < rows_ed1; i++)
      EXPECT_FLOAT_EQ(ed1(i).adj(), 0);
    for (int i = 0; i < cols_ed3; i++)
      if (i != j)
        EXPECT_FLOAT_EQ(ed3(i).adj(), 0);
    EXPECT_FLOAT_EQ(ed4(0).adj(), 0);
    stan::math::set_zero_all_adjoints();
  }

  y(1 + size_vd + rows_ed1 + rows_ed2 * cols_ed2 + cols_ed3).grad();
  EXPECT_FLOAT_EQ(
      y(1 + size_vd + rows_ed1 + rows_ed2 * cols_ed2 + cols_ed3).val(),
      ed4(0).val());
  EXPECT_FLOAT_EQ(d.adj(), 0.0);
  for (int i = 0; i < size_vd; i++)
    EXPECT_FLOAT_EQ(vd[i].adj(), 0);
  for (int i = 0; i < rows_ed1; i++)
    EXPECT_FLOAT_EQ(ed1(i).adj(), 0);
  for (int i = 0; i < cols_ed3; i++)
    EXPECT_FLOAT_EQ(ed3(i).adj(), 0);
  EXPECT_FLOAT_EQ(ed4(0).adj(), 1.0);
  stan::math::set_zero_all_adjoints();
}

TEST(AgradRev, test_pass_through_working_all_var_types_double_test_5) {
  int size_vd = 3, rows_ed1 = 7, rows_ed2 = 3, cols_ed2 = 5, cols_ed3 = 1;
  stan::math::var d = 1.0;
  std::vector<stan::math::var> vd(size_vd, 1.0);
  Eigen::Matrix<stan::math::var, Eigen::Dynamic, 1> ed1(rows_ed1);
  Eigen::Matrix<stan::math::var, Eigen::Dynamic, Eigen::Dynamic> ed2(rows_ed2,
                                                                     cols_ed2);
  std::vector<int> vi(5, 5);
  Eigen::Matrix<double, 1, Eigen::Dynamic> ed3(cols_ed3);
  Eigen::Matrix<stan::math::var, 1, 1> ed4;

  for (int i = 0; i < size_vd; i++)
    vd[i] = 1.0;

  for (int i = 0; i < rows_ed1; i++)
    ed1(i) = 1.0;

  for (int i = 0; i < rows_ed2 * cols_ed2; i++)
    ed2(i) = 1.0;

  for (int i = 0; i < cols_ed3; i++)
    ed3(i) = 1.0;

  ed4(0) = 1.0;

  Eigen::Matrix<stan::math::var, Eigen::Dynamic, 1> y
      = stan::math::adj_jac_apply<CheckAdjointsPassingThrough>(
          d, vd, 3, ed1, ed2, vi, ed3, ed4);

  y(0).grad();
  EXPECT_FLOAT_EQ(y(0).val(), d.val());
  EXPECT_FLOAT_EQ(d.adj(), 1.0);
  for (int i = 0; i < size_vd; i++)
    EXPECT_FLOAT_EQ(vd[i].adj(), 0);
  for (int i = 0; i < rows_ed1; i++)
    EXPECT_FLOAT_EQ(ed1(i).adj(), 0);
  for (int i = 0; i < rows_ed2 * cols_ed2; i++)
    EXPECT_FLOAT_EQ(ed2(i).adj(), 0);
  EXPECT_FLOAT_EQ(ed4(0).adj(), 0);
  stan::math::set_zero_all_adjoints();

  for (int j = 0; j < size_vd; j++) {
    y(1 + j).grad();
    EXPECT_FLOAT_EQ(y(1 + j).val(), vd[j].val());
    EXPECT_FLOAT_EQ(vd[j].adj(), 1.0);
    EXPECT_FLOAT_EQ(d.adj(), 0.0);
    for (int i = 0; i < size_vd; i++)
      if (i != j)
        EXPECT_FLOAT_EQ(vd[i].adj(), 0);
    for (int i = 0; i < rows_ed1; i++)
      EXPECT_FLOAT_EQ(ed1(i).adj(), 0);
    for (int i = 0; i < rows_ed2 * cols_ed2; i++)
      EXPECT_FLOAT_EQ(ed2(i).adj(), 0);
    EXPECT_FLOAT_EQ(ed4(0).adj(), 0);
    stan::math::set_zero_all_adjoints();
  }

  for (int j = 0; j < rows_ed1; j++) {
    y(1 + size_vd + j).grad();
    EXPECT_FLOAT_EQ(y(1 + size_vd + j).val(), ed1(j).val());
    EXPECT_FLOAT_EQ(ed1(j).adj(), 1.0);
    EXPECT_FLOAT_EQ(d.adj(), 0.0);
    for (int i = 0; i < size_vd; i++)
      EXPECT_FLOAT_EQ(vd[i].adj(), 0);
    for (int i = 0; i < rows_ed1; i++)
      if (i != j)
        EXPECT_FLOAT_EQ(ed1(i).adj(), 0);
    for (int i = 0; i < rows_ed2 * cols_ed2; i++)
      EXPECT_FLOAT_EQ(ed2(i).adj(), 0);
    EXPECT_FLOAT_EQ(ed4(0).adj(), 0);
    stan::math::set_zero_all_adjoints();
  }

  for (int j = 0; j < rows_ed2 * cols_ed2; j++) {
    y(1 + size_vd + rows_ed1 + j).grad();
    EXPECT_FLOAT_EQ(y(1 + size_vd + rows_ed1 + j).val(), ed2(j).val());
    EXPECT_FLOAT_EQ(ed2(j).adj(), 1.0);
    EXPECT_FLOAT_EQ(d.adj(), 0.0);
    for (int i = 0; i < size_vd; i++)
      EXPECT_FLOAT_EQ(vd[i].adj(), 0);
    for (int i = 0; i < rows_ed1; i++)
      EXPECT_FLOAT_EQ(ed1(i).adj(), 0);
    for (int i = 0; i < rows_ed2 * cols_ed2; i++)
      if (i != j)
        EXPECT_FLOAT_EQ(ed2(i).adj(), 0);
    EXPECT_FLOAT_EQ(ed4(0).adj(), 0);
    stan::math::set_zero_all_adjoints();
  }

  for (int j = 0; j < cols_ed3; j++) {
    y(1 + size_vd + rows_ed1 + rows_ed2 * cols_ed2 + j).grad();
    EXPECT_FLOAT_EQ(y(1 + size_vd + rows_ed1 + rows_ed2 * cols_ed2 + j).val(),
                    ed3(j));
    EXPECT_FLOAT_EQ(d.adj(), 0.0);
    for (int i = 0; i < size_vd; i++)
      EXPECT_FLOAT_EQ(vd[i].adj(), 0);
    for (int i = 0; i < rows_ed1; i++)
      EXPECT_FLOAT_EQ(ed1(i).adj(), 0);
    for (int i = 0; i < rows_ed2 * cols_ed2; i++)
      EXPECT_FLOAT_EQ(ed2(i).adj(), 0);
    EXPECT_FLOAT_EQ(ed4(0).adj(), 0);
    stan::math::set_zero_all_adjoints();
  }

  y(1 + size_vd + rows_ed1 + rows_ed2 * cols_ed2 + cols_ed3).grad();
  EXPECT_FLOAT_EQ(
      y(1 + size_vd + rows_ed1 + rows_ed2 * cols_ed2 + cols_ed3).val(),
      ed4(0).val());
  EXPECT_FLOAT_EQ(d.adj(), 0.0);
  for (int i = 0; i < size_vd; i++)
    EXPECT_FLOAT_EQ(vd[i].adj(), 0);
  for (int i = 0; i < rows_ed1; i++)
    EXPECT_FLOAT_EQ(ed1(i).adj(), 0);
  for (int i = 0; i < rows_ed2 * cols_ed2; i++)
    EXPECT_FLOAT_EQ(ed2(i).adj(), 0);
  EXPECT_FLOAT_EQ(ed4(0).adj(), 1.0);
  stan::math::set_zero_all_adjoints();
}

TEST(AgradRev, test_pass_through_working_all_var_types_double_test_6) {
  int size_vd = 3, rows_ed1 = 7, rows_ed2 = 3, cols_ed2 = 5, cols_ed3 = 1;
  stan::math::var d = 1.0;
  std::vector<stan::math::var> vd(size_vd, 1.0);
  Eigen::Matrix<stan::math::var, Eigen::Dynamic, 1> ed1(rows_ed1);
  Eigen::Matrix<stan::math::var, Eigen::Dynamic, Eigen::Dynamic> ed2(rows_ed2,
                                                                     cols_ed2);
  std::vector<int> vi(5, 5);
  Eigen::Matrix<stan::math::var, 1, Eigen::Dynamic> ed3(cols_ed3);
  Eigen::Matrix<double, 1, 1> ed4;

  for (int i = 0; i < size_vd; i++)
    vd[i] = 1.0;

  for (int i = 0; i < rows_ed1; i++)
    ed1(i) = 1.0;

  for (int i = 0; i < rows_ed2 * cols_ed2; i++)
    ed2(i) = 1.0;

  for (int i = 0; i < cols_ed3; i++)
    ed3(i) = 1.0;

  ed4(0) = 1.0;

  Eigen::Matrix<stan::math::var, Eigen::Dynamic, 1> y
      = stan::math::adj_jac_apply<CheckAdjointsPassingThrough>(
          d, vd, 3, ed1, ed2, vi, ed3, ed4);

  y(0).grad();
  EXPECT_FLOAT_EQ(y(0).val(), d.val());
  EXPECT_FLOAT_EQ(d.adj(), 1.0);
  for (int i = 0; i < size_vd; i++)
    EXPECT_FLOAT_EQ(vd[i].adj(), 0);
  for (int i = 0; i < rows_ed1; i++)
    EXPECT_FLOAT_EQ(ed1(i).adj(), 0);
  for (int i = 0; i < rows_ed2 * cols_ed2; i++)
    EXPECT_FLOAT_EQ(ed2(i).adj(), 0);
  for (int i = 0; i < cols_ed3; i++)
    EXPECT_FLOAT_EQ(ed3(i).adj(), 0);
  stan::math::set_zero_all_adjoints();

  for (int j = 0; j < size_vd; j++) {
    y(1 + j).grad();
    EXPECT_FLOAT_EQ(y(1 + j).val(), vd[j].val());
    EXPECT_FLOAT_EQ(vd[j].adj(), 1.0);
    EXPECT_FLOAT_EQ(d.adj(), 0.0);
    for (int i = 0; i < size_vd; i++)
      if (i != j)
        EXPECT_FLOAT_EQ(vd[i].adj(), 0);
    for (int i = 0; i < rows_ed1; i++)
      EXPECT_FLOAT_EQ(ed1(i).adj(), 0);
    for (int i = 0; i < rows_ed2 * cols_ed2; i++)
      EXPECT_FLOAT_EQ(ed2(i).adj(), 0);
    for (int i = 0; i < cols_ed3; i++)
      EXPECT_FLOAT_EQ(ed3(i).adj(), 0);
    stan::math::set_zero_all_adjoints();
  }

  for (int j = 0; j < rows_ed1; j++) {
    y(1 + size_vd + j).grad();
    EXPECT_FLOAT_EQ(y(1 + size_vd + j).val(), ed1(j).val());
    EXPECT_FLOAT_EQ(ed1(j).adj(), 1.0);
    EXPECT_FLOAT_EQ(d.adj(), 0.0);
    for (int i = 0; i < size_vd; i++)
      EXPECT_FLOAT_EQ(vd[i].adj(), 0);
    for (int i = 0; i < rows_ed1; i++)
      if (i != j)
        EXPECT_FLOAT_EQ(ed1(i).adj(), 0);
    for (int i = 0; i < rows_ed2 * cols_ed2; i++)
      EXPECT_FLOAT_EQ(ed2(i).adj(), 0);
    for (int i = 0; i < cols_ed3; i++)
      EXPECT_FLOAT_EQ(ed3(i).adj(), 0);
    stan::math::set_zero_all_adjoints();
  }

  for (int j = 0; j < rows_ed2 * cols_ed2; j++) {
    y(1 + size_vd + rows_ed1 + j).grad();
    EXPECT_FLOAT_EQ(y(1 + size_vd + rows_ed1 + j).val(), ed2(j).val());
    EXPECT_FLOAT_EQ(ed2(j).adj(), 1.0);
    EXPECT_FLOAT_EQ(d.adj(), 0.0);
    for (int i = 0; i < size_vd; i++)
      EXPECT_FLOAT_EQ(vd[i].adj(), 0);
    for (int i = 0; i < rows_ed1; i++)
      EXPECT_FLOAT_EQ(ed1(i).adj(), 0);
    for (int i = 0; i < rows_ed2 * cols_ed2; i++)
      if (i != j)
        EXPECT_FLOAT_EQ(ed2(i).adj(), 0);
    for (int i = 0; i < cols_ed3; i++)
      EXPECT_FLOAT_EQ(ed3(i).adj(), 0);
    stan::math::set_zero_all_adjoints();
  }

  for (int j = 0; j < cols_ed3; j++) {
    y(1 + size_vd + rows_ed1 + rows_ed2 * cols_ed2 + j).grad();
    EXPECT_FLOAT_EQ(y(1 + size_vd + rows_ed1 + rows_ed2 * cols_ed2 + j).val(),
                    ed3(j).val());
    EXPECT_FLOAT_EQ(ed3(j).adj(), 1.0);
    EXPECT_FLOAT_EQ(d.adj(), 0.0);
    for (int i = 0; i < size_vd; i++)
      EXPECT_FLOAT_EQ(vd[i].adj(), 0);
    for (int i = 0; i < rows_ed1; i++)
      EXPECT_FLOAT_EQ(ed1(i).adj(), 0);
    for (int i = 0; i < rows_ed2 * cols_ed2; i++)
      EXPECT_FLOAT_EQ(ed2(i).adj(), 0);
    for (int i = 0; i < cols_ed3; i++)
      if (i != j)
        EXPECT_FLOAT_EQ(ed3(i).adj(), 0);
    stan::math::set_zero_all_adjoints();
  }

  y(1 + size_vd + rows_ed1 + rows_ed2 * cols_ed2 + cols_ed3).grad();
  EXPECT_FLOAT_EQ(
      y(1 + size_vd + rows_ed1 + rows_ed2 * cols_ed2 + cols_ed3).val(), ed4(0));
  EXPECT_FLOAT_EQ(d.adj(), 0.0);
  for (int i = 0; i < size_vd; i++)
    EXPECT_FLOAT_EQ(vd[i].adj(), 0);
  for (int i = 0; i < rows_ed1; i++)
    EXPECT_FLOAT_EQ(ed1(i).adj(), 0);
  for (int i = 0; i < rows_ed2 * cols_ed2; i++)
    EXPECT_FLOAT_EQ(ed2(i).adj(), 0);
  for (int i = 0; i < cols_ed3; i++)
    EXPECT_FLOAT_EQ(ed3(i).adj(), 0);
  stan::math::set_zero_all_adjoints();
}

/**
 * Test the most basic adj_jac_vari Functor
 */
struct SinFunctor {
  int N_;
  double* x_mem_;
  template <std::size_t size>
  Eigen::VectorXd operator()(const std::array<bool, size>& needs_adj,
                             const Eigen::VectorXd& x) {
    N_ = x.size();
    Eigen::VectorXd out(N_);
    x_mem_
        = stan::math::ChainableStack::instance().memalloc_.alloc_array<double>(
            N_);

    for (int n = 0; n < N_; ++n) {
      x_mem_[n] = x(n);
      out(n) = sin(x(n));
    }

    return out;
  }

  template <std::size_t size>
  auto multiply_adjoint_jacobian(const std::array<bool, size>& needs_adj,
                                 const Eigen::VectorXd& adj) {
    Eigen::VectorXd out(N_);

    for (int n = 0; n < N_; ++n) {
      out(n) = cos(x_mem_[n]) * adj(n);
    }

    return std::make_tuple(out);
  }
};

TEST(AgradRev, test_sin_stack) {
  Eigen::Matrix<stan::math::var, Eigen::Dynamic, 1> x1(1), x2(2), y1(1), y2(2);
  x1 << 1.0;
  x2 << 2.0, 1.0;

  y1 = stan::math::adj_jac_apply<SinFunctor>(x1);
  y2 = stan::math::adj_jac_apply<SinFunctor>(x2);

  test::check_varis_on_stack(y1);
  test::check_varis_on_stack(y2);
}

TEST(AgradRev, test_sin_values) {
  Eigen::Matrix<stan::math::var, Eigen::Dynamic, 1> x1(1), x2(2), y1(1), y2(2);
  x1 << 1.0;
  x2 << 2.0, 1.0;

  y1 = stan::math::adj_jac_apply<SinFunctor>(x1);
  y2 = stan::math::adj_jac_apply<SinFunctor>(x2);

  EXPECT_FLOAT_EQ(y1(0).val(), 0.841470984807897);
  EXPECT_FLOAT_EQ(y2(0).val(), 0.909297426825682);
  EXPECT_FLOAT_EQ(y2(1).val(), 0.841470984807897);
}

TEST(AgradRev, test_sin_multiple_jac) {
  Eigen::Matrix<stan::math::var, Eigen::Dynamic, 1> x1(1), x2(2), y1(1), y2(2);
  x1 << 1.0;
  x2 << 2.0, 1.0;

  y1 = stan::math::adj_jac_apply<SinFunctor>(x1);
  y2 = stan::math::adj_jac_apply<SinFunctor>(x2);

  y1(0).grad();
  EXPECT_FLOAT_EQ(x1(0).adj(), 0.5403023058681398);
  EXPECT_FLOAT_EQ(x2(0).adj(), 0.0);
  EXPECT_FLOAT_EQ(x2(1).adj(), 0.0);

  stan::math::set_zero_all_adjoints();

  y2(0).grad();
  EXPECT_FLOAT_EQ(x1(0).adj(), 0.0);
  EXPECT_FLOAT_EQ(x2(0).adj(), -0.4161468365471424);
  EXPECT_FLOAT_EQ(x2(1).adj(), 0.0);

  stan::math::set_zero_all_adjoints();

  y2(1).grad();
  EXPECT_FLOAT_EQ(x1(0).adj(), 0.0);
  EXPECT_FLOAT_EQ(x2(0).adj(), 0.0);
  EXPECT_FLOAT_EQ(x2(1).adj(), 0.5403023058681398);

  stan::math::set_zero_all_adjoints();

  stan::math::var sum_y2 = (1.73 * y2(0) + 1.57 * y2(1));
  sum_y2.grad();
  EXPECT_FLOAT_EQ(x1(0).adj(), 0.0);
  EXPECT_FLOAT_EQ(x2(0).adj(), 1.73 * -0.4161468365471424);
  EXPECT_FLOAT_EQ(x2(1).adj(), 1.57 * 0.5403023058681398);
}

/**
 * Test a functor with multiple input types that takes advantage of needs_adj_
 * functionality
 */
struct SinCosFunctor {
  int N_;
  double* x1_mem_;
  double* x4_mem_;

  template <std::size_t size>
  Eigen::VectorXd operator()(const std::array<bool, size>& needs_adj,
                             const Eigen::VectorXd& x1, const int& x2,
                             const std::vector<int>& x3,
                             const std::vector<double>& x4) {
    stan::math::check_matching_sizes("SinCosFunctor", "x1", x1, "x4", x4);
    N_ = x1.size();
    Eigen::VectorXd out(N_);

    if (needs_adj[0]) {
      x1_mem_ = stan::math::ChainableStack::instance()
                    .memalloc_.alloc_array<double>(N_);
      std::copy(x1.data(), x1.data() + N_, x1_mem_);
    }

    EXPECT_FALSE(needs_adj[1]);
    EXPECT_FALSE(needs_adj[2]);

    if (needs_adj[3]) {
      x4_mem_ = stan::math::ChainableStack::instance()
                    .memalloc_.alloc_array<double>(N_);
      std::copy(x4.data(), x4.data() + N_, x4_mem_);
    }

    for (int n = 0; n < N_; ++n) {
      out(n) = sin(x1(n)) + cos(x4[n]);
    }

    return out;
  }

  template <std::size_t size>
  auto multiply_adjoint_jacobian(const std::array<bool, size>& needs_adj,
                                 const Eigen::VectorXd& adj) {
    Eigen::VectorXd out1;
    std::vector<double> out4;

    if (needs_adj[0]) {
      out1.resize(N_);
      for (int n = 0; n < N_; ++n) {
        out1(n) = cos(x1_mem_[n]) * adj(n);
      }
    }

    EXPECT_FALSE(needs_adj[1]);
    EXPECT_FALSE(needs_adj[2]);

    if (needs_adj[3]) {
      out4.resize(N_);
      for (int n = 0; n < N_; ++n) {
        out4[n] = -sin(x4_mem_[n]) * adj(n);
      }
    }

    return std::make_tuple(out1, 0, std::vector<int>(), out4);
  }
};

TEST(AgradRev, test_sincos_stack) {
  Eigen::Matrix<stan::math::var, Eigen::Dynamic, 1> x11(1), x21(2), y1(1),
      y2(2);
  std::vector<stan::math::var> x12(1), x22(2);
  x11 << 1.0;
  x12[0] = 5.0;
  x21 << 2.0, 1.0;
  x22[0] = 5.0;
  x22[1] = 3.0;

  y1 = stan::math::adj_jac_apply<SinCosFunctor>(x11, 0, std::vector<int>(5, 0),
                                                x12);
  y2 = stan::math::adj_jac_apply<SinCosFunctor>(x21, 0, std::vector<int>(5, 0),
                                                x22);

  test::check_varis_on_stack(y1);
  test::check_varis_on_stack(y2);
}

TEST(AgradRev, test_sincos_values) {
  Eigen::Matrix<stan::math::var, Eigen::Dynamic, 1> x11(1), x21(2), y1(1),
      y2(2);
  std::vector<stan::math::var> x12(1), x22(2);
  x11 << 1.0;
  x12[0] = 5.0;
  x21 << 2.0, 1.0;
  x22[0] = 5.0;
  x22[1] = 3.0;

  y1 = stan::math::adj_jac_apply<SinCosFunctor>(x11, 0, std::vector<int>(5, 0),
                                                x12);
  y2 = stan::math::adj_jac_apply<SinCosFunctor>(x21, 0, std::vector<int>(5, 0),
                                                x22);

  EXPECT_FLOAT_EQ(y1(0).val(), 1.125133170271123);
  EXPECT_FLOAT_EQ(y2(0).val(), 1.192959612288908);
  EXPECT_FLOAT_EQ(y2(1).val(), -0.1485215117925489);
}

TEST(AgradRev, test_sincos_multiple_jac_vv) {
  Eigen::Matrix<stan::math::var, Eigen::Dynamic, 1> x11(1), x21(2), y1(1),
      y2(2);
  std::vector<stan::math::var> x12(1), x22(2);
  x11 << 1.0;
  x12[0] = 5.0;
  x21 << 2.0, 1.0;
  x22[0] = 5.0;
  x22[1] = 3.0;

  y1 = stan::math::adj_jac_apply<SinCosFunctor>(x11, 0, std::vector<int>(5, 0),
                                                x12);
  y2 = stan::math::adj_jac_apply<SinCosFunctor>(x21, 0, std::vector<int>(5, 0),
                                                x22);

  y1(0).grad();
  EXPECT_FLOAT_EQ(x11(0).adj(), 0.5403023058681398);
  EXPECT_FLOAT_EQ(x12[0].adj(), 0.958924274663139);
  EXPECT_FLOAT_EQ(x21(0).adj(), 0.0);
  EXPECT_FLOAT_EQ(x21(1).adj(), 0.0);
  EXPECT_FLOAT_EQ(x22[0].adj(), 0.0);
  EXPECT_FLOAT_EQ(x22[1].adj(), 0.0);

  stan::math::set_zero_all_adjoints();

  y2(0).grad();
  EXPECT_FLOAT_EQ(x11(0).adj(), 0.0);
  EXPECT_FLOAT_EQ(x12[0].adj(), 0.0);
  EXPECT_FLOAT_EQ(x21(0).adj(), -0.4161468365471424);
  EXPECT_FLOAT_EQ(x21(1).adj(), 0.0);
  EXPECT_FLOAT_EQ(x22[0].adj(), 0.958924274663139);
  EXPECT_FLOAT_EQ(x22[1].adj(), 0.0);

  stan::math::set_zero_all_adjoints();

  y2(1).grad();
  EXPECT_FLOAT_EQ(x11(0).adj(), 0.0);
  EXPECT_FLOAT_EQ(x12[0].adj(), 0.0);
  EXPECT_FLOAT_EQ(x21(0).adj(), 0.0);
  EXPECT_FLOAT_EQ(x21(1).adj(), 0.5403023058681398);
  EXPECT_FLOAT_EQ(x22[0].adj(), 0.0);
  EXPECT_FLOAT_EQ(x22[1].adj(), -0.1411200080598672);

  stan::math::set_zero_all_adjoints();

  stan::math::var sum_y2 = (1.73 * y2(0) + 1.57 * y2(1));
  sum_y2.grad();
  EXPECT_FLOAT_EQ(x11(0).adj(), 0.0);
  EXPECT_FLOAT_EQ(x12[0].adj(), 0.0);
  EXPECT_FLOAT_EQ(x21(0).adj(), 1.73 * -0.4161468365471424);
  EXPECT_FLOAT_EQ(x21(1).adj(), 1.57 * 0.5403023058681398);
  EXPECT_FLOAT_EQ(x22[0].adj(), 1.73 * 0.958924274663139);
  EXPECT_FLOAT_EQ(x22[1].adj(), 1.57 * -0.1411200080598672);
}

TEST(AgradRev, test_sincos_multiple_jac_dv) {
  Eigen::Matrix<stan::math::var, Eigen::Dynamic, 1> y1(1), y2(2);
  std::vector<stan::math::var> x12(1), x22(2);
  Eigen::Matrix<double, Eigen::Dynamic, 1> x11(1), x21(2);
  x11 << 1.0;
  x12[0] = 5.0;
  x21 << 2.0, 1.0;
  x22[0] = 5.0;
  x22[1] = 3.0;

  y1 = stan::math::adj_jac_apply<SinCosFunctor>(x11, 0, std::vector<int>(5, 0),
                                                x12);
  y2 = stan::math::adj_jac_apply<SinCosFunctor>(x21, 0, std::vector<int>(5, 0),
                                                x22);

  y1(0).grad();
  EXPECT_FLOAT_EQ(x12[0].adj(), 0.958924274663139);
  EXPECT_FLOAT_EQ(x22[0].adj(), 0.0);
  EXPECT_FLOAT_EQ(x22[1].adj(), 0.0);

  stan::math::set_zero_all_adjoints();

  y2(0).grad();
  EXPECT_FLOAT_EQ(x12[0].adj(), 0.0);
  EXPECT_FLOAT_EQ(x22[0].adj(), 0.958924274663139);
  EXPECT_FLOAT_EQ(x22[1].adj(), 0.0);

  stan::math::set_zero_all_adjoints();

  y2(1).grad();
  EXPECT_FLOAT_EQ(x12[0].adj(), 0.0);
  EXPECT_FLOAT_EQ(x22[0].adj(), 0.0);
  EXPECT_FLOAT_EQ(x22[1].adj(), -0.1411200080598672);

  stan::math::set_zero_all_adjoints();

  stan::math::var sum_y2 = (1.73 * y2(0) + 1.57 * y2(1));
  sum_y2.grad();
  EXPECT_FLOAT_EQ(x12[0].adj(), 0.0);
  EXPECT_FLOAT_EQ(x22[0].adj(), 1.73 * 0.958924274663139);
  EXPECT_FLOAT_EQ(x22[1].adj(), 1.57 * -0.1411200080598672);
}

TEST(AgradRev, test_sincos_multiple_jac_vd) {
  Eigen::Matrix<stan::math::var, Eigen::Dynamic, 1> x11(1), x21(2), y1(1),
      y2(2);
  std::vector<double> x12(1), x22(2);
  x11 << 1.0;
  x12[0] = 5.0;
  x21 << 2.0, 1.0;
  x22[0] = 5.0;
  x22[1] = 3.0;

  y1 = stan::math::adj_jac_apply<SinCosFunctor>(x11, 0, std::vector<int>(5, 0),
                                                x12);
  y2 = stan::math::adj_jac_apply<SinCosFunctor>(x21, 0, std::vector<int>(5, 0),
                                                x22);

  y1(0).grad();
  EXPECT_FLOAT_EQ(x11(0).adj(), 0.5403023058681398);
  EXPECT_FLOAT_EQ(x21(0).adj(), 0.0);
  EXPECT_FLOAT_EQ(x21(1).adj(), 0.0);

  stan::math::set_zero_all_adjoints();

  y2(0).grad();
  EXPECT_FLOAT_EQ(x11(0).adj(), 0.0);
  EXPECT_FLOAT_EQ(x21(0).adj(), -0.4161468365471424);
  EXPECT_FLOAT_EQ(x21(1).adj(), 0.0);

  stan::math::set_zero_all_adjoints();

  y2(1).grad();
  EXPECT_FLOAT_EQ(x11(0).adj(), 0.0);
  EXPECT_FLOAT_EQ(x21(0).adj(), 0.0);
  EXPECT_FLOAT_EQ(x21(1).adj(), 0.5403023058681398);

  stan::math::set_zero_all_adjoints();

  stan::math::var sum_y2 = (1.73 * y2(0) + 1.57 * y2(1));
  sum_y2.grad();
  EXPECT_FLOAT_EQ(x11(0).adj(), 0.0);
  EXPECT_FLOAT_EQ(x21(0).adj(), 1.73 * -0.4161468365471424);
  EXPECT_FLOAT_EQ(x21(1).adj(), 1.57 * 0.5403023058681398);
}

/**
 * Test a multi-argument functor with an Eigen VectorXd input and a double input
 */
struct SinCosFunctor2 {
  int N_;
  double* x1_mem_;
  double x2_;

  template <std::size_t size>
  Eigen::VectorXd operator()(const std::array<bool, size>& needs_adj,
                             const Eigen::VectorXd& x1, const double& x2) {
    N_ = x1.size();
    Eigen::VectorXd out(N_);

    if (needs_adj[0]) {
      x1_mem_ = stan::math::ChainableStack::instance()
                    .memalloc_.alloc_array<double>(N_);
      std::copy(x1.data(), x1.data() + N_, x1_mem_);
    }

    if (needs_adj[1]) {
      x2_ = x2;
    }

    for (int n = 0; n < N_; ++n) {
      out(n) = sin(x1(n)) + cos(x2);
    }

    return out;
  }

  template <std::size_t size>
  auto multiply_adjoint_jacobian(const std::array<bool, size>& needs_adj,
                                 const Eigen::VectorXd& adj) {
    Eigen::VectorXd out1;
    double out2 = 0.0;

    if (needs_adj[0]) {
      out1.resize(N_);
      for (int n = 0; n < N_; ++n) {
        out1(n) = cos(x1_mem_[n]) * adj(n);
      }
    }

    if (needs_adj[1]) {
      for (int n = 0; n < N_; ++n) {
        out2 += -sin(x2_) * adj(n);
      }
    }

    return std::make_tuple(out1, out2);
  }
};

TEST(AgradRev, test_eigen_vector_scalar_stack) {
  Eigen::Matrix<stan::math::var, Eigen::Dynamic, 1> x11(1), x21(2), y1(1),
      y2(2);
  stan::math::var x12, x22;
  x11 << 1.0;
  x12 = 5.0;
  x21 << 2.0, 1.0;
  x22 = 3.0;

  y1 = stan::math::adj_jac_apply<SinCosFunctor2>(x11, x12);
  y2 = stan::math::adj_jac_apply<SinCosFunctor2>(x21, x22);

  test::check_varis_on_stack(y1);
  test::check_varis_on_stack(y2);
}

TEST(AgradRev, test_eigen_vector_scalar_values) {
  Eigen::Matrix<stan::math::var, Eigen::Dynamic, 1> x11(1), x21(2), y1(1),
      y2(2);
  stan::math::var x12, x22;
  x11 << 1.0;
  x12 = 5.0;
  x21 << 2.0, 1.0;
  x22 = 3.0;

  y1 = stan::math::adj_jac_apply<SinCosFunctor2>(x11, x12);
  y2 = stan::math::adj_jac_apply<SinCosFunctor2>(x21, x22);

  EXPECT_FLOAT_EQ(y1(0).val(), 1.125133170271123);
  EXPECT_FLOAT_EQ(y2(0).val(), -0.0806950697747637);
  EXPECT_FLOAT_EQ(y2(1).val(), -0.1485215117925489);
}

TEST(AgradRev, test_eigen_vector_scalar_multiple_jac_vv) {
  Eigen::Matrix<stan::math::var, Eigen::Dynamic, 1> x11(1), x21(2), y1(1),
      y2(2);
  stan::math::var x12, x22;
  x11 << 1.0;
  x12 = 5.0;
  x21 << 2.0, 1.0;
  x22 = 3.0;

  y1 = stan::math::adj_jac_apply<SinCosFunctor2>(x11, x12);
  y2 = stan::math::adj_jac_apply<SinCosFunctor2>(x21, x22);

  y1(0).grad();
  EXPECT_FLOAT_EQ(x11(0).adj(), 0.5403023058681398);
  EXPECT_FLOAT_EQ(x12.adj(), 0.958924274663139);
  EXPECT_FLOAT_EQ(x21(0).adj(), 0.0);
  EXPECT_FLOAT_EQ(x21(1).adj(), 0.0);
  EXPECT_FLOAT_EQ(x22.adj(), 0.0);

  stan::math::set_zero_all_adjoints();

  y2(0).grad();
  EXPECT_FLOAT_EQ(x11(0).adj(), 0.0);
  EXPECT_FLOAT_EQ(x12.adj(), 0.0);
  EXPECT_FLOAT_EQ(x21(0).adj(), -0.4161468365471424);
  EXPECT_FLOAT_EQ(x21(1).adj(), 0.0);
  EXPECT_FLOAT_EQ(x22.adj(), -0.1411200080598672);

  stan::math::set_zero_all_adjoints();

  y2(1).grad();
  EXPECT_FLOAT_EQ(x11(0).adj(), 0.0);
  EXPECT_FLOAT_EQ(x12.adj(), 0.0);
  EXPECT_FLOAT_EQ(x21(0).adj(), 0.0);
  EXPECT_FLOAT_EQ(x21(1).adj(), 0.5403023058681398);
  EXPECT_FLOAT_EQ(x22.adj(), -0.1411200080598672);

  stan::math::set_zero_all_adjoints();

  stan::math::var sum_y2 = (1.73 * y2(0) + 1.57 * y2(1));
  sum_y2.grad();
  EXPECT_FLOAT_EQ(x11(0).adj(), 0.0);
  EXPECT_FLOAT_EQ(x12.adj(), 0.0);
  EXPECT_FLOAT_EQ(x21(0).adj(), 1.73 * -0.4161468365471424);
  EXPECT_FLOAT_EQ(x21(1).adj(), 1.57 * 0.5403023058681398);
  EXPECT_FLOAT_EQ(x22.adj(), (1.73 + 1.57) * -0.1411200080598672);
}

TEST(AgradRev, test_eigen_vector_scalar_multiple_jac_dv) {
  Eigen::Matrix<stan::math::var, Eigen::Dynamic, 1> y1(1), y2(2);
  Eigen::Matrix<double, Eigen::Dynamic, 1> x11(1), x21(2);
  stan::math::var x12, x22;
  x11 << 1.0;
  x12 = 5.0;
  x21 << 2.0, 1.0;
  x22 = 3.0;

  y1 = stan::math::adj_jac_apply<SinCosFunctor2>(x11, x12);
  y2 = stan::math::adj_jac_apply<SinCosFunctor2>(x21, x22);

  y1(0).grad();
  EXPECT_FLOAT_EQ(x12.adj(), 0.958924274663139);
  EXPECT_FLOAT_EQ(x22.adj(), 0.0);

  stan::math::set_zero_all_adjoints();

  y2(0).grad();
  EXPECT_FLOAT_EQ(x12.adj(), 0.0);
  EXPECT_FLOAT_EQ(x22.adj(), -0.1411200080598672);

  stan::math::set_zero_all_adjoints();

  y2(1).grad();
  EXPECT_FLOAT_EQ(x12.adj(), 0.0);
  EXPECT_FLOAT_EQ(x22.adj(), -0.1411200080598672);

  stan::math::set_zero_all_adjoints();

  stan::math::var sum_y2 = (1.73 * y2(0) + 1.57 * y2(1));
  sum_y2.grad();
  EXPECT_FLOAT_EQ(x12.adj(), 0.0);
  EXPECT_FLOAT_EQ(x22.adj(), (1.73 + 1.57) * -0.1411200080598672);
}

TEST(AgradRev, test_eigen_vector_scalar_multiple_jac_vd) {
  Eigen::Matrix<stan::math::var, Eigen::Dynamic, 1> x11(1), x21(2), y1(1),
      y2(2);
  double x12, x22;
  x11 << 1.0;
  x12 = 5.0;
  x21 << 2.0, 1.0;
  x22 = 3.0;

  y1 = stan::math::adj_jac_apply<SinCosFunctor2>(x11, x12);
  y2 = stan::math::adj_jac_apply<SinCosFunctor2>(x21, x22);

  y1(0).grad();
  EXPECT_FLOAT_EQ(x11(0).adj(), 0.5403023058681398);
  EXPECT_FLOAT_EQ(x21(0).adj(), 0.0);
  EXPECT_FLOAT_EQ(x21(1).adj(), 0.0);

  stan::math::set_zero_all_adjoints();

  y2(0).grad();
  EXPECT_FLOAT_EQ(x11(0).adj(), 0.0);
  EXPECT_FLOAT_EQ(x21(0).adj(), -0.4161468365471424);
  EXPECT_FLOAT_EQ(x21(1).adj(), 0.0);

  stan::math::set_zero_all_adjoints();

  y2(1).grad();
  EXPECT_FLOAT_EQ(x11(0).adj(), 0.0);
  EXPECT_FLOAT_EQ(x21(0).adj(), 0.0);
  EXPECT_FLOAT_EQ(x21(1).adj(), 0.5403023058681398);

  stan::math::set_zero_all_adjoints();

  stan::math::var sum_y2 = (1.73 * y2(0) + 1.57 * y2(1));
  sum_y2.grad();
  EXPECT_FLOAT_EQ(x11(0).adj(), 0.0);
  EXPECT_FLOAT_EQ(x21(0).adj(), 1.73 * -0.4161468365471424);
  EXPECT_FLOAT_EQ(x21(1).adj(), 1.57 * 0.5403023058681398);
}

/**
 * Test a functor with a double then Eigen::VectorXd input
 */
struct SinCosFunctor3 {
  int N_;
  double* x1_mem_;
  double x2_;

  template <std::size_t size>
  Eigen::VectorXd operator()(const std::array<bool, size>& needs_adj,
                             const double& x2, const Eigen::VectorXd& x1) {
    N_ = x1.size();
    Eigen::VectorXd out(N_);

    if (needs_adj[1]) {
      x1_mem_ = stan::math::ChainableStack::instance()
                    .memalloc_.alloc_array<double>(N_);
      std::copy(x1.data(), x1.data() + N_, x1_mem_);
    }

    if (needs_adj[0]) {
      x2_ = x2;
    }

    for (int n = 0; n < N_; ++n) {
      out(n) = sin(x1(n)) + cos(x2);
    }

    return out;
  }

  template <std::size_t size>
  auto multiply_adjoint_jacobian(const std::array<bool, size>& needs_adj,
                                 const Eigen::VectorXd& adj) {
    Eigen::VectorXd out1;
    double out2 = 0.0;

    if (needs_adj[1]) {
      out1.resize(N_);
      for (int n = 0; n < N_; ++n) {
        out1(n) = cos(x1_mem_[n]) * adj(n);
      }
    }

    if (needs_adj[0]) {
      for (int n = 0; n < N_; ++n) {
        out2 += -sin(x2_) * adj(n);
      }
    }

    return std::make_tuple(out2, out1);
  }
};

TEST(AgradRev, test_sincos_scalar_eigen_vector_stack) {
  Eigen::Matrix<stan::math::var, Eigen::Dynamic, 1> x11(1), x21(2), y1(1),
      y2(2);
  stan::math::var x12, x22;
  x11 << 1.0;
  x12 = 5.0;
  x21 << 2.0, 1.0;
  x22 = 3.0;

  y1 = stan::math::adj_jac_apply<SinCosFunctor3>(x12, x11);
  y2 = stan::math::adj_jac_apply<SinCosFunctor3>(x22, x21);

  test::check_varis_on_stack(y1);
  test::check_varis_on_stack(y2);
}

TEST(AgradRev, test_sincos_scalar_eigen_vector_values) {
  Eigen::Matrix<stan::math::var, Eigen::Dynamic, 1> x11(1), x21(2), y1(1),
      y2(2);
  stan::math::var x12, x22;
  x11 << 1.0;
  x12 = 5.0;
  x21 << 2.0, 1.0;
  x22 = 3.0;

  y1 = stan::math::adj_jac_apply<SinCosFunctor3>(x12, x11);
  y2 = stan::math::adj_jac_apply<SinCosFunctor3>(x22, x21);

  EXPECT_FLOAT_EQ(y1(0).val(), 1.125133170271123);
  EXPECT_FLOAT_EQ(y2(0).val(), -0.0806950697747637);
  EXPECT_FLOAT_EQ(y2(1).val(), -0.1485215117925489);
}

TEST(AgradRev, test_sincos_scalar_eigen_vector_multiple_jac_vv) {
  Eigen::Matrix<stan::math::var, Eigen::Dynamic, 1> x11(1), x21(2), y1(1),
      y2(2);
  stan::math::var x12, x22;
  x11 << 1.0;
  x12 = 5.0;
  x21 << 2.0, 1.0;
  x22 = 3.0;

  y1 = stan::math::adj_jac_apply<SinCosFunctor3>(x12, x11);
  y2 = stan::math::adj_jac_apply<SinCosFunctor3>(x22, x21);

  y1(0).grad();
  EXPECT_FLOAT_EQ(x11(0).adj(), 0.5403023058681398);
  EXPECT_FLOAT_EQ(x12.adj(), 0.958924274663139);
  EXPECT_FLOAT_EQ(x21(0).adj(), 0.0);
  EXPECT_FLOAT_EQ(x21(1).adj(), 0.0);
  EXPECT_FLOAT_EQ(x22.adj(), 0.0);

  stan::math::set_zero_all_adjoints();

  y2(0).grad();
  EXPECT_FLOAT_EQ(x11(0).adj(), 0.0);
  EXPECT_FLOAT_EQ(x12.adj(), 0.0);
  EXPECT_FLOAT_EQ(x21(0).adj(), -0.4161468365471424);
  EXPECT_FLOAT_EQ(x21(1).adj(), 0.0);
  EXPECT_FLOAT_EQ(x22.adj(), -0.1411200080598672);

  stan::math::set_zero_all_adjoints();

  y2(1).grad();
  EXPECT_FLOAT_EQ(x11(0).adj(), 0.0);
  EXPECT_FLOAT_EQ(x12.adj(), 0.0);
  EXPECT_FLOAT_EQ(x21(0).adj(), 0.0);
  EXPECT_FLOAT_EQ(x21(1).adj(), 0.5403023058681398);
  EXPECT_FLOAT_EQ(x22.adj(), -0.1411200080598672);

  stan::math::set_zero_all_adjoints();

  stan::math::var sum_y2 = (1.73 * y2(0) + 1.57 * y2(1));
  sum_y2.grad();
  EXPECT_FLOAT_EQ(x11(0).adj(), 0.0);
  EXPECT_FLOAT_EQ(x12.adj(), 0.0);
  EXPECT_FLOAT_EQ(x21(0).adj(), 1.73 * -0.4161468365471424);
  EXPECT_FLOAT_EQ(x21(1).adj(), 1.57 * 0.5403023058681398);
  EXPECT_FLOAT_EQ(x22.adj(), (1.73 + 1.57) * -0.1411200080598672);
}

TEST(AgradRev, test_sincos_scalar_eigen_vector_multiple_jac_vd) {
  Eigen::Matrix<stan::math::var, Eigen::Dynamic, 1> y1(1), y2(2);
  Eigen::Matrix<double, Eigen::Dynamic, 1> x11(1), x21(2);
  stan::math::var x12, x22;
  x11 << 1.0;
  x12 = 5.0;
  x21 << 2.0, 1.0;
  x22 = 3.0;

  y1 = stan::math::adj_jac_apply<SinCosFunctor3>(x12, x11);
  y2 = stan::math::adj_jac_apply<SinCosFunctor3>(x22, x21);

  y1(0).grad();
  EXPECT_FLOAT_EQ(x12.adj(), 0.958924274663139);
  EXPECT_FLOAT_EQ(x22.adj(), 0.0);

  stan::math::set_zero_all_adjoints();

  y2(0).grad();
  EXPECT_FLOAT_EQ(x12.adj(), 0.0);
  EXPECT_FLOAT_EQ(x22.adj(), -0.1411200080598672);

  stan::math::set_zero_all_adjoints();

  y2(1).grad();
  EXPECT_FLOAT_EQ(x12.adj(), 0.0);
  EXPECT_FLOAT_EQ(x22.adj(), -0.1411200080598672);

  stan::math::set_zero_all_adjoints();

  stan::math::var sum_y2 = (1.73 * y2(0) + 1.57 * y2(1));
  sum_y2.grad();
  EXPECT_FLOAT_EQ(x12.adj(), 0.0);
  EXPECT_FLOAT_EQ(x22.adj(), (1.73 + 1.57) * -0.1411200080598672);
}

TEST(AgradRev, test_sincos_scalar_eigen_vector_multiple_jac_dv) {
  Eigen::Matrix<stan::math::var, Eigen::Dynamic, 1> x11(1), x21(2), y1(1),
      y2(2);
  double x12, x22;
  x11 << 1.0;
  x12 = 5.0;
  x21 << 2.0, 1.0;
  x22 = 3.0;

  y1 = stan::math::adj_jac_apply<SinCosFunctor3>(x12, x11);
  y2 = stan::math::adj_jac_apply<SinCosFunctor3>(x22, x21);

  y1(0).grad();
  EXPECT_FLOAT_EQ(x11(0).adj(), 0.5403023058681398);
  EXPECT_FLOAT_EQ(x21(0).adj(), 0.0);
  EXPECT_FLOAT_EQ(x21(1).adj(), 0.0);

  stan::math::set_zero_all_adjoints();

  y2(0).grad();
  EXPECT_FLOAT_EQ(x11(0).adj(), 0.0);
  EXPECT_FLOAT_EQ(x21(0).adj(), -0.4161468365471424);
  EXPECT_FLOAT_EQ(x21(1).adj(), 0.0);

  stan::math::set_zero_all_adjoints();

  y2(1).grad();
  EXPECT_FLOAT_EQ(x11(0).adj(), 0.0);
  EXPECT_FLOAT_EQ(x21(0).adj(), 0.0);
  EXPECT_FLOAT_EQ(x21(1).adj(), 0.5403023058681398);

  stan::math::set_zero_all_adjoints();

  stan::math::var sum_y2 = (1.73 * y2(0) + 1.57 * y2(1));
  sum_y2.grad();
  EXPECT_FLOAT_EQ(x11(0).adj(), 0.0);
  EXPECT_FLOAT_EQ(x21(0).adj(), 1.73 * -0.4161468365471424);
  EXPECT_FLOAT_EQ(x21(1).adj(), 1.57 * 0.5403023058681398);
}<|MERGE_RESOLUTION|>--- conflicted
+++ resolved
@@ -4,13 +4,7 @@
 #include <algorithm>
 #include <sstream>
 #include <tuple>
-<<<<<<< HEAD
-#include <stan/math/rev/core.hpp>
-#include <test/unit/math/rev/mat/util.hpp>
-#include <gtest/gtest.h>
-#include <algorithm>
-#include <sstream>
-#include <tuple>
+#include <vector>
 
 struct ScalarSinFunctor {
   double x_;
@@ -55,8 +49,6 @@
   y1.grad();
   EXPECT_NEAR(x1.adj(), 0.5403023058681398, 1e-10);
 }
-=======
-#include <vector>
 
 /**
  * Test that all types that are documented to be supported can actually be
@@ -97,7 +89,11 @@
 
 template <typename F, typename... Targs>
 auto make_vari_for_test(const Targs&... args) {
-  return new stan::math::adj_jac_vari<F, Targs...>(args...);
+  auto vi = new stan::math::adj_jac_vari<F, Targs...>();
+
+  (*vi)(args...);
+
+  return vi;
 }
 
 TEST(AgradRev,
@@ -682,7 +678,6 @@
     EXPECT_FLOAT_EQ(ed3(i).adj(), 0);
   EXPECT_FLOAT_EQ(ed4(0).adj(), 0);
   stan::math::set_zero_all_adjoints();
->>>>>>> 93b27a40
 
   for (int j = 0; j < size_vd; j++) {
     y(1 + j).grad();
