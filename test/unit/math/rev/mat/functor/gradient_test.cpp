--- conflicted
+++ resolved
@@ -46,11 +46,7 @@
   EXPECT_FLOAT_EQ(x_ref(0) * x_ref(0) + 3 * 2 * x_ref(1), grad_fx_ref(1));
 
   auto thread_job = [&](double x1, double x2) {
-<<<<<<< HEAD
-    stan::math::ChainableStack::init();
-=======
     stan::math::ChainableStack thread_instance;
->>>>>>> 8f8cbbb4
     double fx;
     VectorXd x_local(2);
     x_local << x1, x2;
