--- conflicted
+++ resolved
@@ -107,7 +107,6 @@
   }
 }
 
-<<<<<<< HEAD
 TEST(ProbDistributionsBernoulliLogitGLM, broadcast_x) {
   vector<int> y{1, 0, 1};
   Matrix<double, 1, Dynamic> x(1, 2);
@@ -163,7 +162,8 @@
     EXPECT_DOUBLE_EQ(beta1[i].adj(), beta2[i].adj());
   }
   EXPECT_DOUBLE_EQ(alpha1.adj(), alpha2.adj());
-=======
+}
+
 TEST(ProbDistributionsBernoulliLogitGLM,
      glm_matches_bernoulli_logit_vars_zero_instances) {
   vector<int> y{};
@@ -229,7 +229,6 @@
 
   EXPECT_FLOAT_EQ(lp_val, lp2.val());
   EXPECT_FLOAT_EQ(alpha_adj, alpha2.adj());
->>>>>>> 5312600d
 }
 
 //  We check that the gradients of the new regression match those of one built
