#include <stan/math/rev/mat.hpp>
#include <gtest/gtest.h>
#include <stan/math/prim/scal/fun/value_of.hpp>
#include <vector>
<<<<<<< HEAD
=======
#include <cmath>
>>>>>>> 6258515e
// For speed comparisons
// #include <chrono>

using Eigen::Dynamic;
using Eigen::Matrix;
using stan::math::var;

//  We check that the values of the new regression match those of one built
//  from existing primitives.
TEST(ProbDistributionsBernoulliLogitGLM, glm_matches_bernoulli_logit_doubles) {
  Matrix<int, Dynamic, 1> y(3, 1);
  y << 1, 0, 1;
  Matrix<double, Dynamic, Dynamic> x(3, 2);
  x << -12, 46, -42, 24, 25, 27;
  Matrix<double, Dynamic, 1> beta(2, 1);
  beta << 0.3, 2;
  double alpha = 0.3;
  Matrix<double, Dynamic, 1> alphavec = alpha * Matrix<double, 3, 1>::Ones();
  Matrix<double, Dynamic, 1> theta(3, 1);
  theta = x * beta + alphavec;

  EXPECT_FLOAT_EQ((stan::math::bernoulli_logit_lpmf(y, theta)),
                  (stan::math::bernoulli_logit_glm_lpmf(y, x, alpha, beta)));
  EXPECT_FLOAT_EQ(
      (stan::math::bernoulli_logit_lpmf<true>(y, theta)),
      (stan::math::bernoulli_logit_glm_lpmf<true>(y, x, alpha, beta)));
}

//  We check that the values of the new regression match those of one built
//  from existing primitives.
TEST(ProbDistributionsBernoulliLogitGLM,
     glm_matches_bernoulli_logit_doubles_rand) {
  for (size_t ii = 0; ii < 200; ii++) {
    Matrix<int, Dynamic, 1> y(3, 1);
    for (size_t i = 0; i < 3; i++) {
<<<<<<< HEAD
      y[i] = Matrix<uint, 1, 1>::Random(1, 1)[0] % 2;
=======
      y[i] = Matrix<unsigned int, 1, 1>::Random(1, 1)[0] % 2;
>>>>>>> 6258515e
    }
    Matrix<double, Dynamic, Dynamic> x
        = Matrix<double, Dynamic, Dynamic>::Random(3, 2);
    Matrix<double, Dynamic, 1> beta
        = Matrix<double, Dynamic, Dynamic>::Random(2, 1);
    Matrix<double, 1, 1> alphamat = Matrix<double, 1, 1>::Random(1, 1);
    double alpha = alphamat[0];
    Matrix<double, Dynamic, 1> alphavec = alpha * Matrix<double, 3, 1>::Ones();
    Matrix<double, Dynamic, 1> theta(3, 1);
    theta = x * beta + alphavec;

    EXPECT_FLOAT_EQ((stan::math::bernoulli_logit_lpmf(y, theta)),
                    (stan::math::bernoulli_logit_glm_lpmf(y, x, alpha, beta)));
    EXPECT_FLOAT_EQ(
        (stan::math::bernoulli_logit_lpmf<true>(y, theta)),
        (stan::math::bernoulli_logit_glm_lpmf<true>(y, x, alpha, beta)));
  }
}

//  We check that the gradients of the new regression match those of one built
//  from existing primitives.
TEST(ProbDistributionsBernoulliLogitGLM, glm_matches_bernoulli_logit_vars) {
  Matrix<int, Dynamic, 1> y(3, 1);
  y << 1, 0, 1;
  Matrix<var, Dynamic, Dynamic> x(3, 2);
  x << -1234, 46, -42, 24, 25, 27;
  Matrix<var, Dynamic, 1> beta(2, 1);
  beta << 0.3, 2000;
  var alpha = 0.3;
  Matrix<var, Dynamic, 1> alphavec = alpha * Matrix<double, 3, 1>::Ones();
  Matrix<var, Dynamic, 1> theta(3, 1);
  theta = x * beta + alphavec;

  var lp = stan::math::bernoulli_logit_lpmf(y, theta);
  lp.grad();

  double lp_val = lp.val();
  double alpha_adj = alpha.adj();
  Matrix<double, Dynamic, Dynamic> x_adj(3, 2);
  Matrix<double, Dynamic, 1> beta_adj(2, 1);
  for (size_t i = 0; i < 2; i++) {
    beta_adj[i] = beta[i].adj();
    for (size_t j = 0; j < 3; j++) {
      x_adj(j, i) = x(j, i).adj();
    }
  }

  stan::math::recover_memory();

  Matrix<int, Dynamic, 1> y2(3, 1);
  y2 << 1, 0, 1;
  Matrix<var, Dynamic, Dynamic> x2(3, 2);
  x2 << -1234, 46, -42, 24, 25, 27;
  Matrix<var, Dynamic, 1> beta2(2, 1);
  beta2 << 0.3, 2000;
  var alpha2 = 0.3;

  var lp2 = stan::math::bernoulli_logit_glm_lpmf(y2, x2, alpha2, beta2);
  lp2.grad();

  EXPECT_FLOAT_EQ(lp_val, lp2.val());
  EXPECT_FLOAT_EQ(alpha_adj, alpha2.adj());
  for (size_t i = 0; i < 2; i++) {
    EXPECT_FLOAT_EQ(beta_adj[i], beta2[i].adj());
    for (size_t j = 0; j < 3; j++) {
      EXPECT_FLOAT_EQ(x_adj(j, i), x2(j, i).adj());
    }
  }
}

//  We check that the gradients of the new regression match those of one built
//  from existing primitives.
TEST(ProbDistributionsBernoulliLogitGLM,
     glm_matches_bernoulli_logit_vars_rand) {
  for (size_t ii = 0; ii < 42; ii++) {
    Matrix<int, Dynamic, 1> y(3, 1);
    for (size_t i = 0; i < 3; i++) {
<<<<<<< HEAD
      y[i] = Matrix<uint, 1, 1>::Random(1, 1)[0] % 2;
=======
      y[i] = Matrix<unsigned int, 1, 1>::Random(1, 1)[0] % 2;
>>>>>>> 6258515e
    }
    Matrix<double, Dynamic, Dynamic> xreal
        = Matrix<double, Dynamic, Dynamic>::Random(3, 2);
    Matrix<double, Dynamic, 1> betareal
        = Matrix<double, Dynamic, Dynamic>::Random(2, 1);
    Matrix<double, 1, 1> alphareal = Matrix<double, 1, 1>::Random(1, 1);

    Matrix<var, Dynamic, 1> beta = betareal;
    Matrix<var, Dynamic, 1> theta(3, 1);
    Matrix<var, Dynamic, Dynamic> x = xreal;
    var alpha = alphareal[0];
    Matrix<var, Dynamic, 1> alphavec = Matrix<double, 3, 1>::Ones() * alpha;

    theta = (x * beta) + alphavec;
    var lp = stan::math::bernoulli_logit_lpmf(y, theta);

    lp.grad();

    double lp_val = lp.val();
    double alpha_adj = alpha.adj();
    Matrix<double, Dynamic, Dynamic> x_adj(3, 2);
    Matrix<double, Dynamic, 1> beta_adj(2, 1);
    for (size_t i = 0; i < 2; i++) {
      beta_adj[i] = beta[i].adj();
      for (size_t j = 0; j < 3; j++) {
        x_adj(j, i) = x(j, i).adj();
      }
    }

    stan::math::recover_memory();

    Matrix<var, Dynamic, 1> beta2 = betareal;
    Matrix<var, Dynamic, Dynamic> x2 = xreal;
    var alpha2 = alphareal[0];

    var lp2 = stan::math::bernoulli_logit_glm_lpmf(y, x2, alpha2, beta2);
    lp2.grad();

    EXPECT_FLOAT_EQ(lp_val, lp2.val());
    EXPECT_FLOAT_EQ(alpha_adj, alpha2.adj());
    for (size_t i = 0; i < 2; i++) {
      EXPECT_FLOAT_EQ(beta_adj[i], beta2[i].adj());
      for (size_t j = 0; j < 3; j++) {
        EXPECT_FLOAT_EQ(x_adj(j, i), x2(j, i).adj());
      }
    }
  }
}

//  We check that the gradients of the new regression match those of one built
//  from existing primitives, in case beta is a scalar.
TEST(ProbDistributionsBernoulliLogitGLM,
     glm_matches_bernoulli_logit_vars_rand_scal_beta) {
  for (size_t ii = 0; ii < 42; ii++) {
    Matrix<int, Dynamic, 1> y(3, 1);
    for (size_t i = 0; i < 3; i++) {
<<<<<<< HEAD
      y[i] = Matrix<uint, 1, 1>::Random(1, 1)[0] % 2;
=======
      y[i] = Matrix<unsigned int, 1, 1>::Random(1, 1)[0] % 2;
>>>>>>> 6258515e
    }
    Matrix<double, Dynamic, Dynamic> xreal
        = Matrix<double, Dynamic, Dynamic>::Random(3, 1);
    double betareal = Matrix<double, Dynamic, Dynamic>::Random(1, 1)(0, 0);
    Matrix<double, 1, 1> alphareal = Matrix<double, 1, 1>::Random(1, 1);
    var beta = betareal;
    Matrix<var, Dynamic, 1> theta(3, 1);
    Matrix<var, Dynamic, Dynamic> x = xreal;
    var alpha = alphareal[0];
    Matrix<var, Dynamic, 1> alphavec = Matrix<double, 3, 1>::Ones() * alpha;
    theta = (x * beta) + alphavec;
    var lp = stan::math::bernoulli_logit_lpmf(y, theta);
    lp.grad();

    double lp_val = lp.val();
    double alpha_adj = alpha.adj();
    Matrix<double, Dynamic, Dynamic> x_adj(3, 1);
    double beta_adj = beta.adj();
    for (size_t j = 0; j < 3; j++) {
      x_adj(j, 0) = x(j, 0).adj();
    }

    stan::math::recover_memory();

    var beta2 = betareal;
    Matrix<var, Dynamic, Dynamic> x2 = xreal;
    var alpha2 = alphareal[0];
    var lp2 = stan::math::bernoulli_logit_glm_lpmf(y, x2, alpha2, beta2);
    lp2.grad();
    EXPECT_FLOAT_EQ(lp_val, lp2.val());
    EXPECT_FLOAT_EQ(beta_adj, beta2.adj());
    EXPECT_FLOAT_EQ(alpha_adj, alpha2.adj());
    for (size_t j = 0; j < 3; j++) {
      EXPECT_FLOAT_EQ(x_adj(j, 0), x2(j, 0).adj());
    }
  }
}

//  We check that the gradients of the new regression match those of one built
//  from existing primitives, for the GLM with varying intercept.
TEST(ProbDistributionsBernoulliLogitGLM,
     glm_matches_bernoulli_varying_intercept) {
  for (size_t ii = 0; ii < 42; ii++) {
    Matrix<int, Dynamic, 1> y(3, 1);
    for (size_t i = 0; i < 3; i++) {
<<<<<<< HEAD
      y[i] = Matrix<uint, 1, 1>::Random(1, 1)[0] % 2;
=======
      y[i] = Matrix<unsigned int, 1, 1>::Random(1, 1)[0] % 2;
>>>>>>> 6258515e
    }
    Matrix<double, Dynamic, Dynamic> xreal
        = Matrix<double, Dynamic, Dynamic>::Random(3, 2);
    Matrix<double, Dynamic, 1> betareal
        = Matrix<double, Dynamic, Dynamic>::Random(2, 1);
    Matrix<double, Dynamic, 1> alphareal
        = Matrix<double, Dynamic, Dynamic>::Random(3, 1);

    Matrix<var, Dynamic, 1> beta = betareal;
    Matrix<var, Dynamic, 1> theta(3, 1);
    Matrix<var, Dynamic, Dynamic> x = xreal;
    Matrix<var, Dynamic, 1> alpha = alphareal;
    theta = (x * beta) + alpha;
    var lp = stan::math::bernoulli_logit_lpmf(y, theta);

    lp.grad();

    double lp_val = lp.val();
    Matrix<double, Dynamic, 1> alpha_adj(3, 1);
    Matrix<double, Dynamic, Dynamic> x_adj(3, 2);
    Matrix<double, Dynamic, 1> beta_adj(2, 1);
    for (size_t i = 0; i < 2; i++) {
      beta_adj[i] = beta[i].adj();
      for (size_t j = 0; j < 3; j++) {
        x_adj(j, i) = x(j, i).adj();
      }
    }
    for (size_t j = 0; j < 3; j++) {
      alpha_adj[j] = alpha[j].adj();
    }

    stan::math::recover_memory();

    Matrix<var, Dynamic, 1> beta2 = betareal;
    Matrix<var, Dynamic, Dynamic> x2 = xreal;
    Matrix<var, Dynamic, 1> alpha2 = alphareal;

    var lp2 = stan::math::bernoulli_logit_glm_lpmf(y, x2, alpha2, beta2);
    lp2.grad();

    EXPECT_FLOAT_EQ(lp_val, lp2.val());
    for (size_t i = 0; i < 2; i++) {
      EXPECT_FLOAT_EQ(beta_adj[i], beta2[i].adj());
      for (size_t j = 0; j < 3; j++) {
        EXPECT_FLOAT_EQ(x_adj(j, i), x2(j, i).adj());
      }
    }
    for (size_t j = 0; j < 3; j++) {
      EXPECT_FLOAT_EQ(alpha_adj[j], alpha2[j].adj());
    }
  }
}

//  We check that we can instantiate all different interface types.
TEST(ProbDistributionsBernoulliLogitGLM,
     glm_matches_bernoulli_logit_interface_types) {
  double value = 0;
  double value2 = 0;

  int i = 1;
  std::vector<double> vi = {{1, 0}};
  double d = 1.0;
  std::vector<double> vd = {{1.0, 2.0}};
  Eigen::VectorXd ev(2);
  Eigen::RowVectorXd rv(2);
  Eigen::MatrixXd m1(1, 1);
  m1 << 1.0;
  Eigen::MatrixXd m(2, 2);
  ev << 1.0, 2.0;
  rv << 1.0, 2.0;
  m << 1.0, 2.0, 3.0, 4.0;

  value += stan::math::bernoulli_logit_glm_lpmf(i, m1, d, d);
  value += stan::math::bernoulli_logit_glm_lpmf(vi, m, vd, vd);
  value += stan::math::bernoulli_logit_glm_lpmf(vi, m, ev, ev);
  value += stan::math::bernoulli_logit_glm_lpmf(vi, m, rv, rv);

  var v = 1.0;
  std::vector<var> vv = {{1.0, 2.0}};
  Eigen::Matrix<var, -1, 1> evv(2);
  Eigen::Matrix<var, 1, -1> rvv(2);
  Eigen::Matrix<var, -1, -1> m1v(1, 1);
  m1v << 1.0;
  Eigen::Matrix<var, -1, -1> mv(2, 2);
  evv << 1.0, 2.0;
  rvv << 1.0, 2.0;
  mv << 1.0, 2.0, 3.0, 4.0;

  value2 += stan::math::bernoulli_logit_glm_lpmf(i, m1v, v, v).val();
  value2 += stan::math::bernoulli_logit_glm_lpmf(vi, mv, vv, vv).val();
  value2 += stan::math::bernoulli_logit_glm_lpmf(vi, mv, evv, evv).val();
  value2 += stan::math::bernoulli_logit_glm_lpmf(vi, mv, rvv, rvv).val();

  EXPECT_FLOAT_EQ(value, value2);
}

//  We check that the right errors are thrown.
TEST(ProbDistributionsPoissonLogGLM,
     glm_matches_bernoulli_logit_error_checking) {
  int N = 3;
  int M = 2;
  int W = 4;

  Eigen::Matrix<int, -1, 1> y(N, 1);
  for (int n = 0; n < N; n++) {
<<<<<<< HEAD
    y[n] = Eigen::Matrix<uint, -1, 1>::Random(1, 1)[0] % 2;
  }
  Eigen::Matrix<int, -1, 1> yw1(W, 1);
  for (int n = 0; n < W; n++) {
    yw1[n] = Eigen::Matrix<uint, -1, 1>::Random(1, 1)[0] % 2;
  }
  Eigen::Matrix<int, -1, 1> yw2(N, 1);
  for (int n = 0; n < N; n++) {
    yw2[n] = -(Eigen::Matrix<uint, -1, 1>::Random(1, 1)[0] % 2);
  }
  Eigen::Matrix<int, -1, 1> yw3(N, 1);
  for (int n = 0; n < N; n++) {
    yw3[n] = 42 + (Eigen::Matrix<uint, -1, 1>::Random(1, 1)[0] % 2);
=======
    y[n] = Eigen::Matrix<unsigned int, -1, 1>::Random(1, 1)[0] % 2;
  }
  Eigen::Matrix<int, -1, 1> yw1(W, 1);
  for (int n = 0; n < W; n++) {
    yw1[n] = Eigen::Matrix<unsigned int, -1, 1>::Random(1, 1)[0] % 2;
  }
  Eigen::Matrix<int, -1, 1> yw2(N, 1);
  for (int n = 0; n < N; n++) {
    yw2[n] = -(Eigen::Matrix<unsigned int, -1, 1>::Random(1, 1)[0] % 2);
  }
  Eigen::Matrix<int, -1, 1> yw3(N, 1);
  for (int n = 0; n < N; n++) {
    yw3[n] = 42 + (Eigen::Matrix<unsigned int, -1, 1>::Random(1, 1)[0] % 2);
>>>>>>> 6258515e
  }
  Eigen::Matrix<double, -1, -1> x = Eigen::Matrix<double, -1, -1>::Random(N, M);
  Eigen::Matrix<double, -1, -1> xw1
      = Eigen::Matrix<double, -1, -1>::Random(W, M);
  Eigen::Matrix<double, -1, -1> xw2
      = Eigen::Matrix<double, -1, -1>::Random(N, W);
  Eigen::Matrix<double, -1, -1> xw3
      = Eigen::Matrix<double, -1, -1>::Random(N, M) * NAN;
  Eigen::Matrix<double, -1, 1> alpha
      = Eigen::Matrix<double, -1, 1>::Random(N, 1);
  Eigen::Matrix<double, -1, 1> alphaw1
      = Eigen::Matrix<double, -1, 1>::Random(W, 1);
  Eigen::Matrix<double, -1, 1> alphaw2
      = Eigen::Matrix<double, -1, 1>::Random(N, 1) * NAN;
  Eigen::Matrix<double, -1, 1> beta
      = Eigen::Matrix<double, -1, 1>::Random(M, 1);
  Eigen::Matrix<double, -1, 1> betaw1
      = Eigen::Matrix<double, -1, 1>::Random(W, 1);
  Eigen::Matrix<double, -1, 1> betaw2
      = Eigen::Matrix<double, -1, 1>::Random(M, 1) * NAN;

  EXPECT_THROW(stan::math::bernoulli_logit_glm_lpmf(yw1, x, alpha, beta),
               std::invalid_argument);
  EXPECT_THROW(stan::math::bernoulli_logit_glm_lpmf(yw2, x, alpha, beta),
               std::domain_error);
  EXPECT_THROW(stan::math::bernoulli_logit_glm_lpmf(yw3, x, alpha, beta),
               std::domain_error);
  EXPECT_THROW(stan::math::bernoulli_logit_glm_lpmf(y, xw1, alpha, beta),
               std::invalid_argument);
  EXPECT_THROW(stan::math::bernoulli_logit_glm_lpmf(y, xw2, alpha, beta),
               std::invalid_argument);
  EXPECT_THROW(stan::math::bernoulli_logit_glm_lpmf(y, xw3, alpha, beta),
               std::domain_error);
  EXPECT_THROW(stan::math::bernoulli_logit_glm_lpmf(y, x, alphaw1, beta),
               std::invalid_argument);
  EXPECT_THROW(stan::math::bernoulli_logit_glm_lpmf(y, x, alphaw2, beta),
               std::domain_error);
  EXPECT_THROW(stan::math::bernoulli_logit_glm_lpmf(y, x, alpha, betaw1),
               std::invalid_argument);
  EXPECT_THROW(stan::math::bernoulli_logit_glm_lpmf(y, x, alpha, betaw2),
               std::domain_error);
}<|MERGE_RESOLUTION|>--- conflicted
+++ resolved
@@ -2,10 +2,7 @@
 #include <gtest/gtest.h>
 #include <stan/math/prim/scal/fun/value_of.hpp>
 #include <vector>
-<<<<<<< HEAD
-=======
 #include <cmath>
->>>>>>> 6258515e
 // For speed comparisons
 // #include <chrono>
 
@@ -41,11 +38,7 @@
   for (size_t ii = 0; ii < 200; ii++) {
     Matrix<int, Dynamic, 1> y(3, 1);
     for (size_t i = 0; i < 3; i++) {
-<<<<<<< HEAD
-      y[i] = Matrix<uint, 1, 1>::Random(1, 1)[0] % 2;
-=======
       y[i] = Matrix<unsigned int, 1, 1>::Random(1, 1)[0] % 2;
->>>>>>> 6258515e
     }
     Matrix<double, Dynamic, Dynamic> x
         = Matrix<double, Dynamic, Dynamic>::Random(3, 2);
@@ -123,11 +116,7 @@
   for (size_t ii = 0; ii < 42; ii++) {
     Matrix<int, Dynamic, 1> y(3, 1);
     for (size_t i = 0; i < 3; i++) {
-<<<<<<< HEAD
-      y[i] = Matrix<uint, 1, 1>::Random(1, 1)[0] % 2;
-=======
       y[i] = Matrix<unsigned int, 1, 1>::Random(1, 1)[0] % 2;
->>>>>>> 6258515e
     }
     Matrix<double, Dynamic, Dynamic> xreal
         = Matrix<double, Dynamic, Dynamic>::Random(3, 2);
@@ -184,11 +173,7 @@
   for (size_t ii = 0; ii < 42; ii++) {
     Matrix<int, Dynamic, 1> y(3, 1);
     for (size_t i = 0; i < 3; i++) {
-<<<<<<< HEAD
-      y[i] = Matrix<uint, 1, 1>::Random(1, 1)[0] % 2;
-=======
       y[i] = Matrix<unsigned int, 1, 1>::Random(1, 1)[0] % 2;
->>>>>>> 6258515e
     }
     Matrix<double, Dynamic, Dynamic> xreal
         = Matrix<double, Dynamic, Dynamic>::Random(3, 1);
@@ -234,11 +219,7 @@
   for (size_t ii = 0; ii < 42; ii++) {
     Matrix<int, Dynamic, 1> y(3, 1);
     for (size_t i = 0; i < 3; i++) {
-<<<<<<< HEAD
-      y[i] = Matrix<uint, 1, 1>::Random(1, 1)[0] % 2;
-=======
       y[i] = Matrix<unsigned int, 1, 1>::Random(1, 1)[0] % 2;
->>>>>>> 6258515e
     }
     Matrix<double, Dynamic, Dynamic> xreal
         = Matrix<double, Dynamic, Dynamic>::Random(3, 2);
@@ -344,21 +325,6 @@
 
   Eigen::Matrix<int, -1, 1> y(N, 1);
   for (int n = 0; n < N; n++) {
-<<<<<<< HEAD
-    y[n] = Eigen::Matrix<uint, -1, 1>::Random(1, 1)[0] % 2;
-  }
-  Eigen::Matrix<int, -1, 1> yw1(W, 1);
-  for (int n = 0; n < W; n++) {
-    yw1[n] = Eigen::Matrix<uint, -1, 1>::Random(1, 1)[0] % 2;
-  }
-  Eigen::Matrix<int, -1, 1> yw2(N, 1);
-  for (int n = 0; n < N; n++) {
-    yw2[n] = -(Eigen::Matrix<uint, -1, 1>::Random(1, 1)[0] % 2);
-  }
-  Eigen::Matrix<int, -1, 1> yw3(N, 1);
-  for (int n = 0; n < N; n++) {
-    yw3[n] = 42 + (Eigen::Matrix<uint, -1, 1>::Random(1, 1)[0] % 2);
-=======
     y[n] = Eigen::Matrix<unsigned int, -1, 1>::Random(1, 1)[0] % 2;
   }
   Eigen::Matrix<int, -1, 1> yw1(W, 1);
@@ -372,7 +338,6 @@
   Eigen::Matrix<int, -1, 1> yw3(N, 1);
   for (int n = 0; n < N; n++) {
     yw3[n] = 42 + (Eigen::Matrix<unsigned int, -1, 1>::Random(1, 1)[0] % 2);
->>>>>>> 6258515e
   }
   Eigen::Matrix<double, -1, -1> x = Eigen::Matrix<double, -1, -1>::Random(N, M);
   Eigen::Matrix<double, -1, -1> xw1
