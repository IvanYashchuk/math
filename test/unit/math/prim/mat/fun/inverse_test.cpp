#include <stan/math/prim/mat.hpp>
#include <gtest/gtest.h>

<<<<<<< HEAD
TEST(MathMatrixPrimMat, inverse_exception) {
=======
TEST(MathMatrix, inverse_exception) {
  using stan::math::inverse;

  stan::math::matrix_d m0(0, 0);
  EXPECT_THROW(inverse(m0), std::invalid_argument);

>>>>>>> 2e64054a
  stan::math::matrix_d m1(2, 3);
  m1 << 1, 2, 3, 4, 5, 6;
  EXPECT_THROW(inverse(m1), std::invalid_argument);
}<|MERGE_RESOLUTION|>--- conflicted
+++ resolved
@@ -1,16 +1,12 @@
 #include <stan/math/prim/mat.hpp>
 #include <gtest/gtest.h>
 
-<<<<<<< HEAD
 TEST(MathMatrixPrimMat, inverse_exception) {
-=======
-TEST(MathMatrix, inverse_exception) {
   using stan::math::inverse;
 
   stan::math::matrix_d m0(0, 0);
   EXPECT_THROW(inverse(m0), std::invalid_argument);
 
->>>>>>> 2e64054a
   stan::math::matrix_d m1(2, 3);
   m1 << 1, 2, 3, 4, 5, 6;
   EXPECT_THROW(inverse(m1), std::invalid_argument);
