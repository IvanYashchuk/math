#include <stan/math/prim/mat.hpp>
#include <gtest/gtest.h>
#include <boost/random/mersenne_twister.hpp>
#include <boost/math/distributions.hpp>
#include <limits>

using Eigen::Matrix;
using Eigen::Dynamic;

typedef Eigen::Matrix<double, Eigen::Dynamic, 1> vector_d;

vector_d
get_simplex(double lambda,
           const vector_d& c) {
  using stan::math::inv_logit;
  int K = c.size() + 1;
  vector_d theta(K);
  theta(0) = 1.0 - inv_logit(lambda - c(0));
  for (int k = 1; k < (K - 1); ++k)
    theta(k) = inv_logit(lambda - c(k - 1)) - inv_logit(lambda - c(k));
  // - 0.0
  theta(K-1) = inv_logit(lambda - c(K-2));
  return theta;
}

TEST(ProbDistributions, ordered_logistic_vals) {
  using Eigen::Matrix;
  using Eigen::Dynamic;

  using stan::math::ordered_logistic_log;
  using stan::math::inv_logit;

  std::vector<int> y{1,2,3,4,5};
  std::vector<int> zero{1,2,0,4,5};
  std::vector<int> six{1,2,6,4,5};
  int K = 5;
  Matrix<double, Dynamic, 1> c(K-1);
  c << -1.7, -0.3, 1.2, 2.6;
<<<<<<< HEAD
  double lambda = 1.1;

  vector_d theta = get_simplex(lambda, c);
=======


  Matrix<double,Dynamic,1> lambda(K);
  lambda << 1.1, 1.1, 1.1, 1.1, 1.1;
  
  vector_d theta = get_simplex(lambda[0],c);
>>>>>>> 62a8c511

  double sum = 0.0;
  double log_sum = 0.0;
  for (int k = 0; k < theta.size(); ++k){
    sum += theta(k);
<<<<<<< HEAD
  EXPECT_FLOAT_EQ(1.0, sum);


  for (int k = 0; k < K; ++k)
    EXPECT_FLOAT_EQ(log(theta(k)), ordered_logistic_log(k+1, lambda, c));

  EXPECT_THROW(ordered_logistic_log(0, lambda, c), std::domain_error);
  EXPECT_THROW(ordered_logistic_log(6, lambda, c), std::domain_error);
=======
    log_sum += log(theta(k));
  }
  EXPECT_FLOAT_EQ(1.0,sum);


  for (int k = 0; k < K; ++k) 
    EXPECT_FLOAT_EQ(log(theta(k)), ordered_logistic_log(k+1,lambda[k],c));

  EXPECT_FLOAT_EQ(log_sum, ordered_logistic_log(y,lambda,c));

  EXPECT_THROW(ordered_logistic_log(0,lambda[0],c),std::domain_error);
  EXPECT_THROW(ordered_logistic_log(6,lambda[0],c),std::domain_error);

  EXPECT_THROW(ordered_logistic_log(zero,lambda,c),std::domain_error);
  EXPECT_THROW(ordered_logistic_log(six,lambda,c),std::domain_error);
>>>>>>> 62a8c511
}

TEST(ProbDistributions, ordered_logistic_vals_2) {
  using Eigen::Matrix;
  using Eigen::Dynamic;

  using stan::math::ordered_logistic_log;
  using stan::math::inv_logit;

  std::vector<int> y{1,2,3};
  std::vector<int> zero{1,0,3};
  std::vector<int> six{1,6,3};

  int K = 3;
  Matrix<double, Dynamic, 1> c(K-1);
  c << -0.2, 4;
<<<<<<< HEAD
  double lambda = -0.9;

  vector_d theta = get_simplex(lambda, c);
=======
  Matrix<double,Dynamic,1> lambda(K);
  lambda << -0.9, -0.9, -0.9;
  
  vector_d theta = get_simplex(lambda[0],c);
>>>>>>> 62a8c511

  double sum = 0.0;
  double log_sum = 0.0;
  for (int k = 0; k < theta.size(); ++k){
    sum += theta(k);
<<<<<<< HEAD
  EXPECT_FLOAT_EQ(1.0, sum);

  for (int k = 0; k < K; ++k)
    EXPECT_FLOAT_EQ(log(theta(k)), ordered_logistic_log(k+1, lambda, c));

  EXPECT_THROW(ordered_logistic_log(0, lambda, c), std::domain_error);
  EXPECT_THROW(ordered_logistic_log(4, lambda, c), std::domain_error);
=======
    log_sum += log(theta(k));
  }
  EXPECT_FLOAT_EQ(1.0,sum);

  for (int k = 0; k < K; ++k)
    EXPECT_FLOAT_EQ(log(theta(k)),ordered_logistic_log(k+1,lambda[0],c));

    EXPECT_FLOAT_EQ(log_sum,ordered_logistic_log(y,lambda,c));

  EXPECT_THROW(ordered_logistic_log(0,lambda[0],c),std::domain_error);
  EXPECT_THROW(ordered_logistic_log(4,lambda[0],c),std::domain_error);

  EXPECT_THROW(ordered_logistic_log(zero,lambda,c),std::domain_error);
  EXPECT_THROW(ordered_logistic_log(six,lambda,c),std::domain_error);
>>>>>>> 62a8c511
}

TEST(ProbDistributions, ordered_logistic) {
  using stan::math::ordered_logistic_log;
  std::vector<int> y{1,1,1,1};
  int K = 4;
  Eigen::Matrix<double, Eigen::Dynamic, 1> c(K-1);
  c << -0.3, 0.1, 1.2;
<<<<<<< HEAD
  double lambda = 0.5;
  EXPECT_THROW(ordered_logistic_log(-1, lambda, c), std::domain_error);
  EXPECT_THROW(ordered_logistic_log(0, lambda, c), std::domain_error);
  EXPECT_THROW(ordered_logistic_log(5, lambda, c), std::domain_error);
  for (int k = 1; k <= K; ++k)
    EXPECT_NO_THROW(ordered_logistic_log(k, lambda, c));

  // init size zero
  Eigen::Matrix<double, Eigen::Dynamic, 1> c_zero;
  EXPECT_EQ(0, c_zero.size());
  EXPECT_THROW(ordered_logistic_log(1, lambda, c_zero), std::domain_error);
=======
  Eigen::Matrix<double,Eigen::Dynamic,1> lambda(K);
  lambda << 0.5, 0.5, 0.5, 0.5;

  Eigen::Matrix<double,Eigen::Dynamic,1> c_zero; // init size zero
  EXPECT_EQ(0,c_zero.size());
  EXPECT_THROW(ordered_logistic_log(1,lambda[0],c_zero),std::domain_error);
  EXPECT_THROW(ordered_logistic_log(y,lambda,c_zero),std::domain_error);
>>>>>>> 62a8c511

  Eigen::Matrix<double, Eigen::Dynamic, 1> c_neg(1);
  c_neg << -13.7;
<<<<<<< HEAD
  EXPECT_NO_THROW(ordered_logistic_log(1, lambda, c_neg));
=======
  EXPECT_NO_THROW(ordered_logistic_log(1,lambda[0],c_neg));
>>>>>>> 62a8c511

  Eigen::Matrix<double, Eigen::Dynamic, 1> c_unord(3);
  c_unord << 1.0, 0.4, 2.0;
<<<<<<< HEAD
  EXPECT_THROW(ordered_logistic_log(1, lambda, c_unord), std::domain_error);

  Eigen::Matrix<double, Eigen::Dynamic, 1> c_unord_2(3);
  c_unord_2 << 1.0, 2.0, 0.4;
  EXPECT_THROW(ordered_logistic_log(1, lambda, c_unord_2), std::domain_error);
=======
  EXPECT_THROW(ordered_logistic_log(1,lambda[0],c_unord),std::domain_error);
  EXPECT_THROW(ordered_logistic_log(y,lambda,c_unord),std::domain_error);
>>>>>>> 62a8c511

  double nan = std::numeric_limits<double>::quiet_NaN();
  double inf = std::numeric_limits<double>::infinity();

<<<<<<< HEAD
  EXPECT_THROW(ordered_logistic_log(1, nan, c), std::domain_error);
  EXPECT_THROW(ordered_logistic_log(1, inf, c), std::domain_error);
=======
  Eigen::Matrix<double,Eigen::Dynamic,1> nan_vec(4);
  nan_vec << nan, nan, nan, nan;

  Eigen::Matrix<double,Eigen::Dynamic,1> inf_vec(4);
  inf_vec << inf, inf, inf, inf;

  EXPECT_THROW(ordered_logistic_log(1,nan,c),std::domain_error);
  EXPECT_THROW(ordered_logistic_log(1,inf,c),std::domain_error);
  EXPECT_THROW(ordered_logistic_log(y,nan_vec,c),std::domain_error);
  EXPECT_THROW(ordered_logistic_log(y,inf_vec,c),std::domain_error);
>>>>>>> 62a8c511

  Eigen::Matrix<double, Eigen::Dynamic, 1> cbad(2);
  cbad << 0.2, inf;
<<<<<<< HEAD
  EXPECT_THROW(ordered_logistic_log(1, 1.0, cbad), std::domain_error);
  cbad[1] = nan;
  EXPECT_THROW(ordered_logistic_log(1, 1.0, cbad), std::domain_error);
=======
  EXPECT_THROW(ordered_logistic_log(1,1.0,cbad),std::domain_error);
  EXPECT_THROW(ordered_logistic_log(y,lambda,cbad),std::domain_error);
  cbad[1] = nan;
  EXPECT_THROW(ordered_logistic_log(1,1.0,cbad),std::domain_error);
  EXPECT_THROW(ordered_logistic_log(y,lambda,cbad),std::domain_error);
>>>>>>> 62a8c511

  Eigen::Matrix<double, Eigen::Dynamic, 1> cbad1(1);
  cbad1 <<  inf;
<<<<<<< HEAD
  EXPECT_THROW(ordered_logistic_log(1, 1.0, cbad1), std::domain_error);
  cbad1[0] = nan;
  EXPECT_THROW(ordered_logistic_log(1, 1.0, cbad1), std::domain_error);
=======
  EXPECT_THROW(ordered_logistic_log(1,1.0,cbad1),std::domain_error);
  EXPECT_THROW(ordered_logistic_log(y,lambda,cbad1),std::domain_error);
  cbad1[0] = nan;
  EXPECT_THROW(ordered_logistic_log(1,1.0,cbad1),std::domain_error);
  EXPECT_THROW(ordered_logistic_log(y,lambda,cbad1),std::domain_error);
>>>>>>> 62a8c511

  Eigen::Matrix<double, Eigen::Dynamic, 1> cbad3(3);
  cbad3 <<  0.5, inf, 1.0;
<<<<<<< HEAD
  EXPECT_THROW(ordered_logistic_log(1, 1.0, cbad3), std::domain_error);
  cbad3[1] = nan;
  EXPECT_THROW(ordered_logistic_log(1, 1.0, cbad3), std::domain_error);
=======
  EXPECT_THROW(ordered_logistic_log(1,1.0,cbad3),std::domain_error);
  EXPECT_THROW(ordered_logistic_log(y,lambda,cbad3),std::domain_error);
  cbad3[1] = nan;
  EXPECT_THROW(ordered_logistic_log(1,1.0,cbad3),std::domain_error);
  EXPECT_THROW(ordered_logistic_log(y,lambda,cbad3),std::domain_error);

  Eigen::Matrix<double,Eigen::Dynamic,1> lambda_small(3); 
  lambda_small << 1, 1, 1;
  EXPECT_THROW(ordered_logistic_log(y,lambda_small,c),std::invalid_argument);
>>>>>>> 62a8c511
}

void expect_nan(double x) {
  EXPECT_TRUE(std::isnan(x));
}


TEST(ProbDistributionOrderedLogistic, error_check) {
  boost::random::mt19937 rng;
  double inf = std::numeric_limits<double>::infinity();
  Eigen::VectorXd c(4);
  c << -2,
        2.0,
        5,
        10;
  EXPECT_NO_THROW(stan::math::ordered_logistic_rng(4.0, c, rng));

  EXPECT_THROW(stan::math::ordered_logistic_rng(stan::math::positive_infinity(),
                                                c, rng),
               std::domain_error);
  c << -inf,
        2.0,
       -5,
        inf;
  EXPECT_THROW(stan::math::ordered_logistic_rng(4.0, c, rng),
               std::domain_error);
}

TEST(ProbDistributionOrderedLogistic, chiSquareGoodnessFitTest) {
  using stan::math::inv_logit;
  boost::random::mt19937 rng;
  int N = 10000;
  double eta = 1.0;
  Eigen::VectorXd theta(3);
  theta << -0.4,
            4.0,
            6.2;
  Eigen::VectorXd prob(4);
  prob(0) = 1 - inv_logit(eta - theta(0));
  prob(1) = inv_logit(eta - theta(0)) - inv_logit(eta - theta(1));
  prob(2) = inv_logit(eta - theta(1)) - inv_logit(eta - theta(2));
  prob(3) = inv_logit(eta - theta(2));
  int K = prob.rows();
  boost::math::chi_squared mydist(K-1);

  Eigen::VectorXd loc(prob.rows());
  for (int i = 0; i < prob.rows(); i++)
    loc(i) = 0;

  for (int i = 0; i < prob.rows(); i++) {
      for (int j = i; j < prob.rows(); j++)
  loc(j) += prob(i);
    }

  int count = 0;
  int bin[K];
  double expect[K];
  for (int i = 0 ; i < K; i++) {
    bin[i] = 0;
    expect[i] = N * prob(i);
  }

  while (count < N) {
    int a = stan::math::ordered_logistic_rng(eta, theta, rng);
    bin[a - 1]++;
    count++;
   }

  double chi = 0;

  for (int j = 0; j < K; j++)
    chi += ((bin[j] - expect[j]) * (bin[j] - expect[j]) / expect[j]);
  EXPECT_TRUE(chi < quantile(complement(mydist, 1e-6)));
}<|MERGE_RESOLUTION|>--- conflicted
+++ resolved
@@ -3,6 +3,7 @@
 #include <boost/random/mersenne_twister.hpp>
 #include <boost/math/distributions.hpp>
 #include <limits>
+#include <vector>
 
 using Eigen::Matrix;
 using Eigen::Dynamic;
@@ -30,55 +31,38 @@
   using stan::math::ordered_logistic_log;
   using stan::math::inv_logit;
 
-  std::vector<int> y{1,2,3,4,5};
-  std::vector<int> zero{1,2,0,4,5};
-  std::vector<int> six{1,2,6,4,5};
+  std::vector<int> y{1, 2, 3, 4, 5};
+  std::vector<int> zero{1, 2, 0, 4, 5};
+  std::vector<int> six{1, 2, 6, 4, 5};
   int K = 5;
   Matrix<double, Dynamic, 1> c(K-1);
   c << -1.7, -0.3, 1.2, 2.6;
-<<<<<<< HEAD
-  double lambda = 1.1;
-
-  vector_d theta = get_simplex(lambda, c);
-=======
-
-
-  Matrix<double,Dynamic,1> lambda(K);
+
+
+  Matrix<double, Dynamic, 1> lambda(K);
   lambda << 1.1, 1.1, 1.1, 1.1, 1.1;
-  
-  vector_d theta = get_simplex(lambda[0],c);
->>>>>>> 62a8c511
+
+  vector_d theta = get_simplex(lambda[0], c);
 
   double sum = 0.0;
   double log_sum = 0.0;
-  for (int k = 0; k < theta.size(); ++k){
+  for (int k = 0; k < theta.size(); ++k) {
     sum += theta(k);
-<<<<<<< HEAD
-  EXPECT_FLOAT_EQ(1.0, sum);
-
-
-  for (int k = 0; k < K; ++k)
-    EXPECT_FLOAT_EQ(log(theta(k)), ordered_logistic_log(k+1, lambda, c));
-
-  EXPECT_THROW(ordered_logistic_log(0, lambda, c), std::domain_error);
-  EXPECT_THROW(ordered_logistic_log(6, lambda, c), std::domain_error);
-=======
     log_sum += log(theta(k));
   }
-  EXPECT_FLOAT_EQ(1.0,sum);
-
-
-  for (int k = 0; k < K; ++k) 
-    EXPECT_FLOAT_EQ(log(theta(k)), ordered_logistic_log(k+1,lambda[k],c));
-
-  EXPECT_FLOAT_EQ(log_sum, ordered_logistic_log(y,lambda,c));
-
-  EXPECT_THROW(ordered_logistic_log(0,lambda[0],c),std::domain_error);
-  EXPECT_THROW(ordered_logistic_log(6,lambda[0],c),std::domain_error);
-
-  EXPECT_THROW(ordered_logistic_log(zero,lambda,c),std::domain_error);
-  EXPECT_THROW(ordered_logistic_log(six,lambda,c),std::domain_error);
->>>>>>> 62a8c511
+  EXPECT_FLOAT_EQ(1.0, sum);
+
+
+  for (int k = 0; k < K; ++k)
+    EXPECT_FLOAT_EQ(log(theta(k)), ordered_logistic_log(k+1, lambda[k], c));
+
+  EXPECT_FLOAT_EQ(log_sum, ordered_logistic_log(y, lambda, c));
+
+  EXPECT_THROW(ordered_logistic_log(0, lambda[0], c), std::domain_error);
+  EXPECT_THROW(ordered_logistic_log(6, lambda[0], c), std::domain_error);
+
+  EXPECT_THROW(ordered_logistic_log(zero, lambda, c), std::domain_error);
+  EXPECT_THROW(ordered_logistic_log(six, lambda, c), std::domain_error);
 }
 
 TEST(ProbDistributions, ordered_logistic_vals_2) {
@@ -88,167 +72,103 @@
   using stan::math::ordered_logistic_log;
   using stan::math::inv_logit;
 
-  std::vector<int> y{1,2,3};
-  std::vector<int> zero{1,0,3};
-  std::vector<int> six{1,6,3};
+  std::vector<int> y{1, 2, 3};
+  std::vector<int> zero{1, 0, 3};
+  std::vector<int> six{1, 6, 3};
 
   int K = 3;
   Matrix<double, Dynamic, 1> c(K-1);
   c << -0.2, 4;
-<<<<<<< HEAD
-  double lambda = -0.9;
-
-  vector_d theta = get_simplex(lambda, c);
-=======
-  Matrix<double,Dynamic,1> lambda(K);
+  Matrix<double, Dynamic, 1> lambda(K);
   lambda << -0.9, -0.9, -0.9;
-  
-  vector_d theta = get_simplex(lambda[0],c);
->>>>>>> 62a8c511
+
+  vector_d theta = get_simplex(lambda[0], c);
 
   double sum = 0.0;
   double log_sum = 0.0;
-  for (int k = 0; k < theta.size(); ++k){
+  for (int k = 0; k < theta.size(); ++k) {
     sum += theta(k);
-<<<<<<< HEAD
-  EXPECT_FLOAT_EQ(1.0, sum);
-
-  for (int k = 0; k < K; ++k)
-    EXPECT_FLOAT_EQ(log(theta(k)), ordered_logistic_log(k+1, lambda, c));
-
-  EXPECT_THROW(ordered_logistic_log(0, lambda, c), std::domain_error);
-  EXPECT_THROW(ordered_logistic_log(4, lambda, c), std::domain_error);
-=======
     log_sum += log(theta(k));
   }
-  EXPECT_FLOAT_EQ(1.0,sum);
+  EXPECT_FLOAT_EQ(1.0, sum);
 
   for (int k = 0; k < K; ++k)
-    EXPECT_FLOAT_EQ(log(theta(k)),ordered_logistic_log(k+1,lambda[0],c));
-
-    EXPECT_FLOAT_EQ(log_sum,ordered_logistic_log(y,lambda,c));
-
-  EXPECT_THROW(ordered_logistic_log(0,lambda[0],c),std::domain_error);
-  EXPECT_THROW(ordered_logistic_log(4,lambda[0],c),std::domain_error);
-
-  EXPECT_THROW(ordered_logistic_log(zero,lambda,c),std::domain_error);
-  EXPECT_THROW(ordered_logistic_log(six,lambda,c),std::domain_error);
->>>>>>> 62a8c511
+    EXPECT_FLOAT_EQ(log(theta(k)), ordered_logistic_log(k+1, lambda[0], c));
+
+    EXPECT_FLOAT_EQ(log_sum, ordered_logistic_log(y, lambda, c));
+
+  EXPECT_THROW(ordered_logistic_log(0, lambda[0], c), std::domain_error);
+  EXPECT_THROW(ordered_logistic_log(4, lambda[0], c), std::domain_error);
+
+  EXPECT_THROW(ordered_logistic_log(zero, lambda, c), std::domain_error);
+  EXPECT_THROW(ordered_logistic_log(six, lambda, c), std::domain_error);
 }
 
 TEST(ProbDistributions, ordered_logistic) {
   using stan::math::ordered_logistic_log;
-  std::vector<int> y{1,1,1,1};
+  std::vector<int> y{1, 1, 1, 1};
   int K = 4;
   Eigen::Matrix<double, Eigen::Dynamic, 1> c(K-1);
   c << -0.3, 0.1, 1.2;
-<<<<<<< HEAD
-  double lambda = 0.5;
-  EXPECT_THROW(ordered_logistic_log(-1, lambda, c), std::domain_error);
-  EXPECT_THROW(ordered_logistic_log(0, lambda, c), std::domain_error);
-  EXPECT_THROW(ordered_logistic_log(5, lambda, c), std::domain_error);
-  for (int k = 1; k <= K; ++k)
-    EXPECT_NO_THROW(ordered_logistic_log(k, lambda, c));
+  Eigen::Matrix<double, Eigen::Dynamic, 1> lambda(K);
+  lambda << 0.5, 0.5, 0.5, 0.5;
 
   // init size zero
   Eigen::Matrix<double, Eigen::Dynamic, 1> c_zero;
   EXPECT_EQ(0, c_zero.size());
-  EXPECT_THROW(ordered_logistic_log(1, lambda, c_zero), std::domain_error);
-=======
-  Eigen::Matrix<double,Eigen::Dynamic,1> lambda(K);
-  lambda << 0.5, 0.5, 0.5, 0.5;
-
-  Eigen::Matrix<double,Eigen::Dynamic,1> c_zero; // init size zero
-  EXPECT_EQ(0,c_zero.size());
-  EXPECT_THROW(ordered_logistic_log(1,lambda[0],c_zero),std::domain_error);
-  EXPECT_THROW(ordered_logistic_log(y,lambda,c_zero),std::domain_error);
->>>>>>> 62a8c511
+  EXPECT_THROW(ordered_logistic_log(1, lambda[0], c_zero), std::domain_error);
+  EXPECT_THROW(ordered_logistic_log(y, lambda, c_zero), std::domain_error);
 
   Eigen::Matrix<double, Eigen::Dynamic, 1> c_neg(1);
   c_neg << -13.7;
-<<<<<<< HEAD
-  EXPECT_NO_THROW(ordered_logistic_log(1, lambda, c_neg));
-=======
-  EXPECT_NO_THROW(ordered_logistic_log(1,lambda[0],c_neg));
->>>>>>> 62a8c511
+  EXPECT_NO_THROW(ordered_logistic_log(1, lambda[0], c_neg));
 
   Eigen::Matrix<double, Eigen::Dynamic, 1> c_unord(3);
   c_unord << 1.0, 0.4, 2.0;
-<<<<<<< HEAD
-  EXPECT_THROW(ordered_logistic_log(1, lambda, c_unord), std::domain_error);
-
-  Eigen::Matrix<double, Eigen::Dynamic, 1> c_unord_2(3);
-  c_unord_2 << 1.0, 2.0, 0.4;
-  EXPECT_THROW(ordered_logistic_log(1, lambda, c_unord_2), std::domain_error);
-=======
-  EXPECT_THROW(ordered_logistic_log(1,lambda[0],c_unord),std::domain_error);
-  EXPECT_THROW(ordered_logistic_log(y,lambda,c_unord),std::domain_error);
->>>>>>> 62a8c511
+  EXPECT_THROW(ordered_logistic_log(1, lambda[0], c_unord), std::domain_error);
+  EXPECT_THROW(ordered_logistic_log(y, lambda, c_unord), std::domain_error);
 
   double nan = std::numeric_limits<double>::quiet_NaN();
   double inf = std::numeric_limits<double>::infinity();
 
-<<<<<<< HEAD
+  Eigen::Matrix<double, Eigen::Dynamic, 1> nan_vec(4);
+  nan_vec << nan, nan, nan, nan;
+
+  Eigen::Matrix<double, Eigen::Dynamic, 1> inf_vec(4);
+  inf_vec << inf, inf, inf, inf;
+
   EXPECT_THROW(ordered_logistic_log(1, nan, c), std::domain_error);
   EXPECT_THROW(ordered_logistic_log(1, inf, c), std::domain_error);
-=======
-  Eigen::Matrix<double,Eigen::Dynamic,1> nan_vec(4);
-  nan_vec << nan, nan, nan, nan;
-
-  Eigen::Matrix<double,Eigen::Dynamic,1> inf_vec(4);
-  inf_vec << inf, inf, inf, inf;
-
-  EXPECT_THROW(ordered_logistic_log(1,nan,c),std::domain_error);
-  EXPECT_THROW(ordered_logistic_log(1,inf,c),std::domain_error);
-  EXPECT_THROW(ordered_logistic_log(y,nan_vec,c),std::domain_error);
-  EXPECT_THROW(ordered_logistic_log(y,inf_vec,c),std::domain_error);
->>>>>>> 62a8c511
+  EXPECT_THROW(ordered_logistic_log(y, nan_vec, c), std::domain_error);
+  EXPECT_THROW(ordered_logistic_log(y, inf_vec, c), std::domain_error);
 
   Eigen::Matrix<double, Eigen::Dynamic, 1> cbad(2);
   cbad << 0.2, inf;
-<<<<<<< HEAD
   EXPECT_THROW(ordered_logistic_log(1, 1.0, cbad), std::domain_error);
+  EXPECT_THROW(ordered_logistic_log(y, lambda, cbad), std::domain_error);
   cbad[1] = nan;
   EXPECT_THROW(ordered_logistic_log(1, 1.0, cbad), std::domain_error);
-=======
-  EXPECT_THROW(ordered_logistic_log(1,1.0,cbad),std::domain_error);
-  EXPECT_THROW(ordered_logistic_log(y,lambda,cbad),std::domain_error);
-  cbad[1] = nan;
-  EXPECT_THROW(ordered_logistic_log(1,1.0,cbad),std::domain_error);
-  EXPECT_THROW(ordered_logistic_log(y,lambda,cbad),std::domain_error);
->>>>>>> 62a8c511
+  EXPECT_THROW(ordered_logistic_log(y, lambda, cbad), std::domain_error);
 
   Eigen::Matrix<double, Eigen::Dynamic, 1> cbad1(1);
   cbad1 <<  inf;
-<<<<<<< HEAD
   EXPECT_THROW(ordered_logistic_log(1, 1.0, cbad1), std::domain_error);
+  EXPECT_THROW(ordered_logistic_log(y, lambda, cbad1), std::domain_error);
   cbad1[0] = nan;
   EXPECT_THROW(ordered_logistic_log(1, 1.0, cbad1), std::domain_error);
-=======
-  EXPECT_THROW(ordered_logistic_log(1,1.0,cbad1),std::domain_error);
-  EXPECT_THROW(ordered_logistic_log(y,lambda,cbad1),std::domain_error);
-  cbad1[0] = nan;
-  EXPECT_THROW(ordered_logistic_log(1,1.0,cbad1),std::domain_error);
-  EXPECT_THROW(ordered_logistic_log(y,lambda,cbad1),std::domain_error);
->>>>>>> 62a8c511
+  EXPECT_THROW(ordered_logistic_log(y, lambda, cbad1), std::domain_error);
 
   Eigen::Matrix<double, Eigen::Dynamic, 1> cbad3(3);
   cbad3 <<  0.5, inf, 1.0;
-<<<<<<< HEAD
   EXPECT_THROW(ordered_logistic_log(1, 1.0, cbad3), std::domain_error);
+  EXPECT_THROW(ordered_logistic_log(y, lambda, cbad3), std::domain_error);
   cbad3[1] = nan;
   EXPECT_THROW(ordered_logistic_log(1, 1.0, cbad3), std::domain_error);
-=======
-  EXPECT_THROW(ordered_logistic_log(1,1.0,cbad3),std::domain_error);
-  EXPECT_THROW(ordered_logistic_log(y,lambda,cbad3),std::domain_error);
-  cbad3[1] = nan;
-  EXPECT_THROW(ordered_logistic_log(1,1.0,cbad3),std::domain_error);
-  EXPECT_THROW(ordered_logistic_log(y,lambda,cbad3),std::domain_error);
-
-  Eigen::Matrix<double,Eigen::Dynamic,1> lambda_small(3); 
+  EXPECT_THROW(ordered_logistic_log(y, lambda, cbad3), std::domain_error);
+
+  Eigen::Matrix<double, Eigen::Dynamic, 1> lambda_small(3);
   lambda_small << 1, 1, 1;
-  EXPECT_THROW(ordered_logistic_log(y,lambda_small,c),std::invalid_argument);
->>>>>>> 62a8c511
+  EXPECT_THROW(ordered_logistic_log(y, lambda_small, c), std::invalid_argument);
 }
 
 void expect_nan(double x) {
@@ -261,18 +181,18 @@
   double inf = std::numeric_limits<double>::infinity();
   Eigen::VectorXd c(4);
   c << -2,
-        2.0,
-        5,
-        10;
+    2.0,
+    5,
+    10;
   EXPECT_NO_THROW(stan::math::ordered_logistic_rng(4.0, c, rng));
 
   EXPECT_THROW(stan::math::ordered_logistic_rng(stan::math::positive_infinity(),
                                                 c, rng),
                std::domain_error);
   c << -inf,
-        2.0,
-       -5,
-        inf;
+    2.0,
+    -5,
+    inf;
   EXPECT_THROW(stan::math::ordered_logistic_rng(4.0, c, rng),
                std::domain_error);
 }
@@ -284,8 +204,8 @@
   double eta = 1.0;
   Eigen::VectorXd theta(3);
   theta << -0.4,
-            4.0,
-            6.2;
+    4.0,
+    6.2;
   Eigen::VectorXd prob(4);
   prob(0) = 1 - inv_logit(eta - theta(0));
   prob(1) = inv_logit(eta - theta(0)) - inv_logit(eta - theta(1));
