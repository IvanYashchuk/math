#ifndef TEST_UNIT_MATH_PRIM_MAT_PROB_VECTOR_RNG_TEST_RIG_HPP
#define TEST_UNIT_MATH_PRIM_MAT_PROB_VECTOR_RNG_TEST_RIG_HPP

#include <gtest/gtest.h>
#include <stan/math/prim/mat.hpp>
#include <vector>

/*
 * VectorRNGTestRig is an Abstract class for wrapping up random number
 * generators in a way so that they can be tested to
 *  1) provide interfaces to all the necessary types
 *  2) generate the correct distributions
 *
 * A test rig that inherits from VectorRNGTestRig must implement
 *  1) generate_samples
 *  2) generate_quantiles
 * and must initialize good_p1_, good_p1_int_, bad_p1_, bad_p1_int_, good_p2_,
 * good_p2_int_, bad_p2_, bad_p2_int_, good_p3_, good_p3_int_, and bad_p3_
 * bad_p3_int_ (depending on how many parameters the wrapped random number
 * generator uses)
 *
 * generate_samples is a wrapper around the actual random number generator. It
 * is expected to have the signature:
 *   T_out generate_samples(T_param1 p1, T_param2 p2, T_param3, T_rng)
 * where T_param1, T_param2, and T_param3 can be any combination of:
 *   int, double, std::vector<int>, std::vector<double>, VectorXd, & RowVectorXd
 * and T_rng is a boost random number generator. p2 and p3 are required for the
 * function signature, but they can be ignored if they are not needed.
 *
 * Each element of the output, out[i], should correspond to a random variate
 * generated according to parameters p1[i], p2[i], and p3[i]
 *
 * generate_samples is expected to throw domain_errors when passed invalid
 * values like positive infinity, negative infinity, and NaNs.
 *
 * generated_samples is also expected to reject incompatibly sized
 * input vectors. These should cause invalid_argument errors.
 *
 * The output of generate_samples must be of
 *   stan::length(out) == stan::length(p1) if only p1 is used
 *   stan::length(out) == stan::max_size(p1, p2) if p1 and p2 are used
 *   stan::length(out) == stan::max_size(p1, p2, p3) if all parameters are used
 * It must be defined to take three arguments, but not all must be used.
 *
 * The generate_quantiles callable must have the signature:
 *  std::vector<double> generate_samples(double p1, double p2, double p3)
 * (similarly to above, ignore parameters p2 and p3 if they aren't necessary)
 *
 * generate_quantiles should compute the quantiles that will be compared against
 * (using assert_matches_quantiles) empirical distributions generated with
 * generate_samples (which will be of length N_ for each parameter combination).
 *
 * p1, p2, and p3 are the values of the parameters that these quantiles
 * correspond to.
 *
 * good_p1_ and bad_p1_ should be initialized to lists of valid and invalid
 * floating point parameters for the first parameter of the tested RNG
 *
 * good_p1_int_ and bad_p1_int_ should be initialized to lists of valid and
 * invalid integer parameters.
 *
 * good_p2_, good_p2_int_, bad_p2_, bad_p2_int_, good_p3_, good_p3_int_, and
 * bad_p3_int_ should be initialized similarly.
 *
 * If testing a distribution that uses only two parameters, leave good_p3_ and
 * good_p3_int as length zero vectors and it will not be tested. Similarly, if
 * good_p2_ and good_p2_int_ have length zero, the second parameter will not be
 * tested either.
 */
class VectorRNGTestRig {
 public:
  int N_;  // Number of samples used in the quantiles tests
  int M_;  // Length of vectors for the vectorization tests

  std::vector<double> good_p1_;
  std::vector<int> good_p1_int_;
  std::vector<double> bad_p1_;
  std::vector<int> bad_p1_int_;
  std::vector<double> good_p2_;
  std::vector<int> good_p2_int_;
  std::vector<double> bad_p2_;
  std::vector<int> bad_p2_int_;
  std::vector<double> good_p3_;
  std::vector<int> good_p3_int_;
  std::vector<double> bad_p3_;
  std::vector<int> bad_p3_int_;

  std::vector<double> always_bad_values_
      = {stan::math::positive_infinity(), stan::math::negative_infinity(),
         stan::math::not_a_number()};
  /*
   * This function wraps up the random number generator for testing.
   *
   * The tested rng can have up to three parameters. Any unused parameters can
   * be ignored.
   *
   * It *must* be implemented in the child class (it isn't virtual here because
   * C++ doesn't allow templated virtual member functions)
   */
  template <typename T1, typename T2, typename T3, typename T_rng>
  auto generate_samples(const T1& p1, const T2& p2, const T3& p3,
                        T_rng& rng) const;

  /*
   * This function builds the quantiles that we will supply to
   * assert_matches_quantiles to test the random number generator implemented in
   * generate_samples
   */
  virtual std::vector<double> generate_quantiles(double p1, double p2,
                                                 double p3) const = 0;

<<<<<<< HEAD
  VectorRNGTestRig(int N, int M,
                   std::vector<double> good_p1, std::vector<int> good_p1_int,
                   std::vector<double> bad_p1, std::vector<int> bad_p1_int,
                   std::vector<double> good_p2, std::vector<int> good_p2_int,
                   std::vector<double> bad_p2, std::vector<int> bad_p2_int,
                   std::vector<double> good_p3, std::vector<int> good_p3_int,
                   std::vector<double> bad_p3, std::vector<int> bad_p3_int)
    : N_(N), M_(M), good_p1_(good_p1), good_p1_int_(good_p1_int),
      bad_p1_(bad_p1), bad_p1_int_(bad_p1_int),
      good_p2_(good_p2), good_p2_int_(good_p2_int),
      bad_p2_(bad_p2), bad_p2_int_(bad_p2_int),
      good_p3_(good_p3), good_p3_int_(good_p3_int),
      bad_p3_(bad_p3), bad_p3_int_(bad_p3_int) {
    if (good_p1.size() > 0 && good_p1_int.size() == 0)
      throw std::domain_error("good_p1 has non-zero length, but good_p1_int "
                              "still has length zero (good_p1_int must also "
                              "have non-zero length)");

    if (good_p2.size() > 0 && good_p2_int.size() == 0)
      throw std::domain_error("good_p2 has non-zero length, but good_p2_int "
                              "still has length zero (good_p2_int must also "
                              "have non-zero length)");

    if (good_p3.size() > 0 && good_p3_int.size() == 0)
      throw std::domain_error("good_p3 has non-zero length, but good_p3_int "
                              "still has length zero (good_p3_int must also "
                              "have non-zero length)");
  }

  VectorRNGTestRig(int N, int M,
                   std::vector<double> good_p1, std::vector<int> good_p1_int,
                   std::vector<double> bad_p1, std::vector<int> bad_p1_int,
                   std::vector<double> good_p2, std::vector<int> good_p2_int,
                   std::vector<double> bad_p2, std::vector<int> bad_p2_int)
    : VectorRNGTestRig(N, M, good_p1, good_p1_int, bad_p1, bad_p1_int,
                       good_p2, good_p2_int, bad_p2, bad_p2_int, {}, {}, {},
                       {}) {
  }

  VectorRNGTestRig(int N, int M,
                   std::vector<double> good_p1, std::vector<int> good_p1_int,
                   std::vector<double> bad_p1, std::vector<int> bad_p1_int)
    : VectorRNGTestRig(N, M, good_p1, good_p1_int, bad_p1, bad_p1_int,
                       {}, {}, {}, {}, {}, {}, {}, {}) {
  }
=======
  VectorRNGTestRig(int N, int M, std::vector<double> good_p1,
                   std::vector<int> good_p1_int, std::vector<double> bad_p1,
                   std::vector<int> bad_p1_int, std::vector<double> good_p2,
                   std::vector<int> good_p2_int, std::vector<double> bad_p2,
                   std::vector<int> bad_p2_int, std::vector<double> good_p3,
                   std::vector<int> good_p3_int, std::vector<double> bad_p3,
                   std::vector<int> bad_p3_int)
      : N_(N),
        M_(M),
        good_p1_(good_p1),
        good_p1_int_(good_p1_int),
        bad_p1_(bad_p1),
        bad_p1_int_(bad_p1_int),
        good_p2_(good_p2),
        good_p2_int_(good_p2_int),
        bad_p2_(bad_p2),
        bad_p2_int_(bad_p2_int),
        good_p3_(good_p3),
        good_p3_int_(good_p3_int),
        bad_p3_(bad_p3),
        bad_p3_int_(bad_p3_int) {}

  VectorRNGTestRig(int N, int M, std::vector<double> good_p1,
                   std::vector<int> good_p1_int, std::vector<double> bad_p1,
                   std::vector<int> bad_p1_int, std::vector<double> good_p2,
                   std::vector<int> good_p2_int, std::vector<double> bad_p2,
                   std::vector<int> bad_p2_int)
      : N_(N),
        M_(M),
        good_p1_(good_p1),
        good_p1_int_(good_p1_int),
        bad_p1_(bad_p1),
        bad_p1_int_(bad_p1_int),
        good_p2_(good_p2),
        good_p2_int_(good_p2_int),
        bad_p2_(bad_p2),
        bad_p2_int_(bad_p2_int) {}

  VectorRNGTestRig(int N, int M, std::vector<double> good_p1,
                   std::vector<int> good_p1_int, std::vector<double> bad_p1,
                   std::vector<int> bad_p1_int)
      : N_(N),
        M_(M),
        good_p1_(good_p1),
        good_p1_int_(good_p1_int),
        bad_p1_(bad_p1),
        bad_p1_int_(bad_p1_int) {}
>>>>>>> 861fea1b

  /*
   * If no good values for p2 or p3 are provided, it is assumed that those
   * parameters are unused
   */
  bool p2_is_used() const {
    return good_p2_.size() > 0 || good_p2_int_.size() > 0;
  }

  bool p3_is_used() const {
    return good_p3_.size() > 0 || good_p3_int_.size() > 0;
  }

  /*
   * All the accessors work the same. Based on the input template type, they
   * return the list of valid/invalid values for whichever parameter
   * is accessed.
   *
   * The bad value accessors always append on the list of always_bad_values
   * to whatever was already specified (always_bad_values contains infs and
   * nans and stuff that should always cause errors).
   *
   * @tparam T Template parameter determining which list of parameters to return
   * (can be double or int)
   * @return List of parameter values
   */
  template <typename T>
  std::vector<T> get_good_p1() const {
    return good_p1_;
  }

  template <typename T>
  std::vector<T> get_bad_p1() const {
    return stan::math::append_array(bad_p1_, always_bad_values_);
  }

  template <typename T>
  std::vector<T> get_good_p2() const {
    return good_p2_;
  }

  template <typename T>
  std::vector<T> get_bad_p2() const {
    return stan::math::append_array(bad_p2_, always_bad_values_);
  }

  template <typename T>
  std::vector<T> get_good_p3() const {
    return good_p3_;
  }

  template <typename T>
  std::vector<T> get_bad_p3() const {
    return stan::math::append_array(bad_p3_, always_bad_values_);
  }
};

template <>
std::vector<int> VectorRNGTestRig::get_good_p1<int>() const {
  return good_p1_int_;
}

template <>
std::vector<int> VectorRNGTestRig::get_bad_p1<int>() const {
  return bad_p1_int_;
}

template <>
std::vector<int> VectorRNGTestRig::get_good_p2<int>() const {
  return good_p2_int_;
}

template <>
std::vector<int> VectorRNGTestRig::get_bad_p2<int>() const {
  return bad_p2_int_;
}

template <>
std::vector<int> VectorRNGTestRig::get_good_p3<int>() const {
  return good_p3_int_;
}

template <>
std::vector<int> VectorRNGTestRig::get_bad_p3<int>() const {
  return bad_p3_int_;
}

#endif<|MERGE_RESOLUTION|>--- conflicted
+++ resolved
@@ -109,53 +109,6 @@
   virtual std::vector<double> generate_quantiles(double p1, double p2,
                                                  double p3) const = 0;
 
-<<<<<<< HEAD
-  VectorRNGTestRig(int N, int M,
-                   std::vector<double> good_p1, std::vector<int> good_p1_int,
-                   std::vector<double> bad_p1, std::vector<int> bad_p1_int,
-                   std::vector<double> good_p2, std::vector<int> good_p2_int,
-                   std::vector<double> bad_p2, std::vector<int> bad_p2_int,
-                   std::vector<double> good_p3, std::vector<int> good_p3_int,
-                   std::vector<double> bad_p3, std::vector<int> bad_p3_int)
-    : N_(N), M_(M), good_p1_(good_p1), good_p1_int_(good_p1_int),
-      bad_p1_(bad_p1), bad_p1_int_(bad_p1_int),
-      good_p2_(good_p2), good_p2_int_(good_p2_int),
-      bad_p2_(bad_p2), bad_p2_int_(bad_p2_int),
-      good_p3_(good_p3), good_p3_int_(good_p3_int),
-      bad_p3_(bad_p3), bad_p3_int_(bad_p3_int) {
-    if (good_p1.size() > 0 && good_p1_int.size() == 0)
-      throw std::domain_error("good_p1 has non-zero length, but good_p1_int "
-                              "still has length zero (good_p1_int must also "
-                              "have non-zero length)");
-
-    if (good_p2.size() > 0 && good_p2_int.size() == 0)
-      throw std::domain_error("good_p2 has non-zero length, but good_p2_int "
-                              "still has length zero (good_p2_int must also "
-                              "have non-zero length)");
-
-    if (good_p3.size() > 0 && good_p3_int.size() == 0)
-      throw std::domain_error("good_p3 has non-zero length, but good_p3_int "
-                              "still has length zero (good_p3_int must also "
-                              "have non-zero length)");
-  }
-
-  VectorRNGTestRig(int N, int M,
-                   std::vector<double> good_p1, std::vector<int> good_p1_int,
-                   std::vector<double> bad_p1, std::vector<int> bad_p1_int,
-                   std::vector<double> good_p2, std::vector<int> good_p2_int,
-                   std::vector<double> bad_p2, std::vector<int> bad_p2_int)
-    : VectorRNGTestRig(N, M, good_p1, good_p1_int, bad_p1, bad_p1_int,
-                       good_p2, good_p2_int, bad_p2, bad_p2_int, {}, {}, {},
-                       {}) {
-  }
-
-  VectorRNGTestRig(int N, int M,
-                   std::vector<double> good_p1, std::vector<int> good_p1_int,
-                   std::vector<double> bad_p1, std::vector<int> bad_p1_int)
-    : VectorRNGTestRig(N, M, good_p1, good_p1_int, bad_p1, bad_p1_int,
-                       {}, {}, {}, {}, {}, {}, {}, {}) {
-  }
-=======
   VectorRNGTestRig(int N, int M, std::vector<double> good_p1,
                    std::vector<int> good_p1_int, std::vector<double> bad_p1,
                    std::vector<int> bad_p1_int, std::vector<double> good_p2,
@@ -176,34 +129,40 @@
         good_p3_(good_p3),
         good_p3_int_(good_p3_int),
         bad_p3_(bad_p3),
-        bad_p3_int_(bad_p3_int) {}
+        bad_p3_int_(bad_p3_int) {
+    if (good_p1.size() > 0 && good_p1_int.size() == 0)
+      throw std::domain_error(
+          "good_p1 has non-zero length, but good_p1_int "
+          "still has length zero (good_p1_int must also "
+          "have non-zero length)");
+
+    if (good_p2.size() > 0 && good_p2_int.size() == 0)
+      throw std::domain_error(
+          "good_p2 has non-zero length, but good_p2_int "
+          "still has length zero (good_p2_int must also "
+          "have non-zero length)");
+
+    if (good_p3.size() > 0 && good_p3_int.size() == 0)
+      throw std::domain_error(
+          "good_p3 has non-zero length, but good_p3_int "
+          "still has length zero (good_p3_int must also "
+          "have non-zero length)");
+  }
 
   VectorRNGTestRig(int N, int M, std::vector<double> good_p1,
                    std::vector<int> good_p1_int, std::vector<double> bad_p1,
                    std::vector<int> bad_p1_int, std::vector<double> good_p2,
                    std::vector<int> good_p2_int, std::vector<double> bad_p2,
                    std::vector<int> bad_p2_int)
-      : N_(N),
-        M_(M),
-        good_p1_(good_p1),
-        good_p1_int_(good_p1_int),
-        bad_p1_(bad_p1),
-        bad_p1_int_(bad_p1_int),
-        good_p2_(good_p2),
-        good_p2_int_(good_p2_int),
-        bad_p2_(bad_p2),
-        bad_p2_int_(bad_p2_int) {}
+      : VectorRNGTestRig(N, M, good_p1, good_p1_int, bad_p1, bad_p1_int,
+                         good_p2, good_p2_int, bad_p2, bad_p2_int, {}, {}, {},
+                         {}) {}
 
   VectorRNGTestRig(int N, int M, std::vector<double> good_p1,
                    std::vector<int> good_p1_int, std::vector<double> bad_p1,
                    std::vector<int> bad_p1_int)
-      : N_(N),
-        M_(M),
-        good_p1_(good_p1),
-        good_p1_int_(good_p1_int),
-        bad_p1_(bad_p1),
-        bad_p1_int_(bad_p1_int) {}
->>>>>>> 861fea1b
+      : VectorRNGTestRig(N, M, good_p1, good_p1_int, bad_p1, bad_p1_int, {}, {},
+                         {}, {}, {}, {}, {}, {}) {}
 
   /*
    * If no good values for p2 or p3 are provided, it is assumed that those
