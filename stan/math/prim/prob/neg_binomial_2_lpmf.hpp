--- conflicted
+++ resolved
@@ -3,22 +3,12 @@
 
 #include <stan/math/prim/meta.hpp>
 #include <stan/math/prim/err.hpp>
-<<<<<<< HEAD
 #include <stan/math/prim/fun/binomial_coefficient_log.hpp>
 #include <stan/math/prim/fun/digamma.hpp>
 #include <stan/math/prim/fun/lgamma.hpp>
 #include <stan/math/prim/fun/multiply_log.hpp>
 #include <stan/math/prim/fun/size_zero.hpp>
 #include <stan/math/prim/fun/square.hpp>
-=======
-#include <stan/math/prim/fun/digamma.hpp>
-#include <stan/math/prim/fun/lgamma.hpp>
-#include <stan/math/prim/fun/log.hpp>
-#include <stan/math/prim/fun/max_size.hpp>
-#include <stan/math/prim/fun/multiply_log.hpp>
-#include <stan/math/prim/fun/size.hpp>
-#include <stan/math/prim/fun/size_zero.hpp>
->>>>>>> fe3a41c3
 #include <stan/math/prim/fun/value_of.hpp>
 #include <stan/math/prim/prob/poisson_lpmf.hpp>
 #include <cmath>
@@ -58,7 +48,6 @@
   size_t size_n_phi = max_size(n, phi);
   size_t max_size_seq_view = max_size(n, mu, phi);
 
-<<<<<<< HEAD
   operands_and_partials<T_location, T_precision> ops_partials(mu, phi);
 
   size_t len_ep = max_size(mu, phi);
@@ -74,77 +63,30 @@
   VectorBuilder<true, T_partials_return, T_precision> phi_val(len_phi);
   VectorBuilder<true, T_partials_return, T_precision> log_phi(len_phi);
   for (size_t i = 0; i < len_phi; ++i) {
-=======
-  VectorBuilder<true, T_partials_return, T_location> mu_val(size_mu);
-  for (size_t i = 0; i < size_mu; ++i) {
-    mu_val[i] = value_of(mu_vec[i]);
-  }
-
-  VectorBuilder<true, T_partials_return, T_precision> phi_val(size_phi);
-  VectorBuilder<true, T_partials_return, T_precision> log_phi(size_phi);
-  for (size_t i = 0; i < size_phi; ++i) {
->>>>>>> fe3a41c3
     phi_val[i] = value_of(phi_vec[i]);
     log_phi[i] = log(phi_val[i]);
   }
 
   VectorBuilder<true, T_partials_return, T_location, T_precision> mu_plus_phi(
-<<<<<<< HEAD
       len_ep);
   VectorBuilder<true, T_partials_return, T_location, T_precision>
       log_mu_plus_phi(len_ep);
   for (size_t i = 0; i < len_ep; ++i) {
-=======
-      size_mu_phi);
-  VectorBuilder<true, T_partials_return, T_location, T_precision>
-      log_mu_plus_phi(size_mu_phi);
-  for (size_t i = 0; i < size_mu_phi; ++i) {
->>>>>>> fe3a41c3
     mu_plus_phi[i] = mu_val[i] + phi_val[i];
     log_mu_plus_phi[i] = log(mu_plus_phi[i]);
   }
 
-<<<<<<< HEAD
   VectorBuilder<true, T_partials_return, T_n, T_precision> n_plus_phi(len_np);
   for (size_t i = 0; i < len_np; ++i) {
-=======
-  VectorBuilder<true, T_partials_return, T_n, T_precision> n_plus_phi(
-      size_n_phi);
-  for (size_t i = 0; i < size_n_phi; ++i) {
->>>>>>> fe3a41c3
     n_plus_phi[i] = n_vec[i] + phi_val[i];
   }
 
   for (size_t i = 0; i < max_size_seq_view; i++) {
-<<<<<<< HEAD
     if (include_summand<propto, T_precision>::value) {
       logp += binomial_coefficient_log(n_plus_phi[i] - 1, n_vec[i]);
     }
     if (include_summand<propto, T_location>::value) {
       logp += multiply_log(n_vec[i], mu_val[i]);
-=======
-    // if phi is large we probably overflow, defer to Poisson:
-    if (phi_val[i] > 1e5) {
-      // TODO(martinmodrak) This is wrong (doesn't pass propto information),
-      // and inaccurate for n = 0, but shouldn't break most models.
-      // Also the 1e5 cutoff is too small.
-      // Will be addressed better in PR #1497
-      logp += poisson_lpmf(n_vec[i], mu_val[i]);
-    } else {
-      if (include_summand<propto>::value) {
-        logp -= lgamma(n_vec[i] + 1.0);
-      }
-      if (include_summand<propto, T_precision>::value) {
-        logp += multiply_log(phi_val[i], phi_val[i]) - lgamma(phi_val[i]);
-      }
-      if (include_summand<propto, T_location>::value) {
-        logp += multiply_log(n_vec[i], mu_val[i]);
-      }
-      if (include_summand<propto, T_precision>::value) {
-        logp += lgamma(n_plus_phi[i]);
-      }
-      logp -= n_plus_phi[i] * log_mu_plus_phi[i];
->>>>>>> fe3a41c3
     }
     // logp += phi_val[i] * (log_phi[i] - log_mu_plus_phi[i])
     logp += -phi_val[i] * (log1p(mu_val[i] / phi_val[i]))
@@ -152,7 +94,6 @@
 
     if (!is_constant_all<T_location>::value) {
       ops_partials.edge1_.partials_[i]
-<<<<<<< HEAD
           += n_vec[i] / mu_val[i] - (n_vec[i] + phi_val[i]) / (mu_plus_phi[i]);
     }
     if (!is_constant_all<T_precision>::value) {
@@ -165,15 +106,6 @@
       ops_partials.edge2_.partials_[i]
           += (mu_val[i] - n_vec[i]) / (mu_plus_phi[i]) + log_term
              - (digamma(phi_val[i]) - digamma(n_plus_phi[i]));
-=======
-          += n_vec[i] / mu_val[i] - n_plus_phi[i] / mu_plus_phi[i];
-    }
-    if (!is_constant_all<T_precision>::value) {
-      ops_partials.edge2_.partials_[i] += 1.0 - n_plus_phi[i] / mu_plus_phi[i]
-                                          + log_phi[i] - log_mu_plus_phi[i]
-                                          - digamma(phi_val[i])
-                                          + digamma(n_plus_phi[i]);
->>>>>>> fe3a41c3
     }
   }
   return ops_partials.build(logp);
