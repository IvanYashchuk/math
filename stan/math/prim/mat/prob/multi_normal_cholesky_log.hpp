#ifndef STAN_MATH_PRIM_MAT_PROB_MULTI_NORMAL_CHOLESKY_LOG_HPP
#define STAN_MATH_PRIM_MAT_PROB_MULTI_NORMAL_CHOLESKY_LOG_HPP

<<<<<<< HEAD
#include <stan/math/prim/mat/fun/columns_dot_product.hpp>
#include <stan/math/prim/mat/fun/columns_dot_self.hpp>
#include <stan/math/prim/mat/fun/dot_product.hpp>
#include <stan/math/prim/mat/fun/dot_self.hpp>
#include <stan/math/prim/mat/fun/log.hpp>
#include <stan/math/prim/mat/fun/log_determinant.hpp>
#include <stan/math/prim/mat/fun/mdivide_left_spd.hpp>
#include <stan/math/prim/mat/fun/mdivide_left_tri_low.hpp>
#include <stan/math/prim/mat/fun/multiply.hpp>
#include <stan/math/prim/mat/fun/subtract.hpp>
#include <stan/math/prim/mat/fun/sum.hpp>
#include <stan/math/prim/mat/meta/vector_seq_view.hpp>
#include <stan/math/prim/scal/err/check_size_match.hpp>
#include <stan/math/prim/scal/err/check_finite.hpp>
#include <stan/math/prim/scal/err/check_not_nan.hpp>
#include <stan/math/prim/scal/fun/constants.hpp>
#include <stan/math/prim/scal/meta/max_size_mvt.hpp>
#include <stan/math/prim/scal/meta/include_summand.hpp>
#include <stan/math/prim/scal/meta/return_type.hpp>
#include <boost/random/normal_distribution.hpp>
#include <boost/random/variate_generator.hpp>
=======
#include <stan/math/prim/mat/fun/Eigen.hpp>
#include <stan/math/prim/mat/prob/multi_normal_cholesky_lpdf.hpp>
#include <boost/math/tools/promotion.hpp>
>>>>>>> 49bfdded

namespace stan {
  namespace math {
    /**
     * The log of the multivariate normal density for the given y, mu, and
     * a Cholesky factor L of the variance matrix.
     * Sigma = LL', a square, semi-positive definite matrix.
     *
     * @deprecated use <code>multi_normal_cholesky_lpdf</code>
     *
     * @param y A scalar vector
     * @param mu The mean vector of the multivariate normal distribution.
     * @param L The Cholesky decomposition of a variance matrix
     * of the multivariate normal distribution
     * @return The log of the multivariate normal density.
     * @throw std::domain_error if LL' is not square, not symmetric,
     * or not semi-positive definite.
     * @tparam T_y Type of scalar.
     * @tparam T_loc Type of location.
     * @tparam T_covar Type of scale.
     */
    template <bool propto,
              typename T_y, typename T_loc, typename T_covar>
    typename return_type<T_y, T_loc, T_covar>::type
    multi_normal_cholesky_log(const T_y& y,
                              const T_loc& mu,
                              const T_covar& L) {
<<<<<<< HEAD
      static const char* function("multi_normal_cholesky_log");
      typedef typename scalar_type<T_covar>::type T_covar_elem;
      typedef typename return_type<T_y, T_loc, T_covar>::type lp_type;
      lp_type lp(0.0);


      vector_seq_view<T_y> y_vec(y);
      vector_seq_view<T_loc> mu_vec(mu);
      size_t size_vec = max_size_mvt(y, mu);

      int size_y = y_vec[0].size();
      int size_mu = mu_vec[0].size();
      if (size_vec > 1) {
        int size_y_old = size_y;
        int size_y_new;
        for (size_t i = 1, size_ = length_mvt(y); i < size_; i++) {
          int size_y_new = y_vec[i].size();
          check_size_match(function,
                           "Size of one of the vectors of "
                           "the random variable", size_y_new,
                           "Size of another vector of the "
                           "random variable", size_y_old);
          size_y_old = size_y_new;
        }
        int size_mu_old = size_mu;
        int size_mu_new;
        for (size_t i = 1, size_ = length_mvt(mu); i < size_; i++) {
          int size_mu_new = mu_vec[i].size();
          check_size_match(function,
                           "Size of one of the vectors of "
                           "the location variable", size_mu_new,
                           "Size of another vector of the "
                           "location variable", size_mu_old);
          size_mu_old = size_mu_new;
        }
        (void) size_y_old;
        (void) size_y_new;
        (void) size_mu_old;
        (void) size_mu_new;
      }

      check_size_match(function,
                       "Size of random variable", size_y,
                       "size of location parameter", size_mu);
      check_size_match(function,
                       "Size of random variable", size_y,
                       "rows of covariance parameter", L.rows());
      check_size_match(function,
                       "Size of random variable", size_y,
                       "columns of covariance parameter", L.cols());

      for (size_t i = 0; i < size_vec; i++) {
        check_finite(function, "Location parameter", mu_vec[i]);
        check_not_nan(function, "Random variable", y_vec[i]);
      }

      if (size_y == 0)
        return lp;

      if (include_summand<propto>::value)
        lp += NEG_LOG_SQRT_TWO_PI * size_y * size_vec;

      if (include_summand<propto, T_covar_elem>::value)
        lp -= L.diagonal().array().log().sum() * size_vec;

      if (include_summand<propto, T_y, T_loc, T_covar_elem>::value) {
        lp_type sum_lp_vec(0.0);
        for (size_t i = 0; i < size_vec; i++) {
          Eigen::Matrix<typename return_type<T_y, T_loc>::type,
                        Eigen::Dynamic, 1> y_minus_mu(size_y);
          for (int j = 0; j < size_y; j++)
            y_minus_mu(j) = y_vec[i](j)-mu_vec[i](j);
          Eigen::Matrix<typename return_type<T_y, T_loc, T_covar>::type,
                        Eigen::Dynamic, 1>
            half(mdivide_left_tri_low(L, y_minus_mu));
          // FIXME: this code does not compile. revert after fixing subtract()
          // Eigen::Matrix<typename
          //               boost::math::tools::promote_args<T_covar,
          //                 typename value_type<T_loc>::type,
          //                 typename value_type<T_y>::type>::type>::type,
          //               Eigen::Dynamic, 1>
          //   half(mdivide_left_tri_low(L, subtract(y, mu)));
          sum_lp_vec += dot_self(half);
        }
        lp -= 0.5*sum_lp_vec;
      }
      return lp;
=======
      return multi_normal_cholesky_lpdf<propto, T_y, T_loc, T_covar>(y, mu, L);
>>>>>>> 49bfdded
    }

    /**
     * @deprecated use <code>multi_normal_cholesky_lpdf</code>
     */
    template <typename T_y, typename T_loc, typename T_covar>
    inline
    typename return_type<T_y, T_loc, T_covar>::type
    multi_normal_cholesky_log(const T_y& y, const T_loc& mu, const T_covar& L) {
      return multi_normal_cholesky_lpdf<T_y, T_loc, T_covar>(y, mu, L);
    }

  }
}
#endif<|MERGE_RESOLUTION|>--- conflicted
+++ resolved
@@ -1,33 +1,9 @@
 #ifndef STAN_MATH_PRIM_MAT_PROB_MULTI_NORMAL_CHOLESKY_LOG_HPP
 #define STAN_MATH_PRIM_MAT_PROB_MULTI_NORMAL_CHOLESKY_LOG_HPP
 
-<<<<<<< HEAD
-#include <stan/math/prim/mat/fun/columns_dot_product.hpp>
-#include <stan/math/prim/mat/fun/columns_dot_self.hpp>
-#include <stan/math/prim/mat/fun/dot_product.hpp>
-#include <stan/math/prim/mat/fun/dot_self.hpp>
-#include <stan/math/prim/mat/fun/log.hpp>
-#include <stan/math/prim/mat/fun/log_determinant.hpp>
-#include <stan/math/prim/mat/fun/mdivide_left_spd.hpp>
-#include <stan/math/prim/mat/fun/mdivide_left_tri_low.hpp>
-#include <stan/math/prim/mat/fun/multiply.hpp>
-#include <stan/math/prim/mat/fun/subtract.hpp>
-#include <stan/math/prim/mat/fun/sum.hpp>
-#include <stan/math/prim/mat/meta/vector_seq_view.hpp>
-#include <stan/math/prim/scal/err/check_size_match.hpp>
-#include <stan/math/prim/scal/err/check_finite.hpp>
-#include <stan/math/prim/scal/err/check_not_nan.hpp>
-#include <stan/math/prim/scal/fun/constants.hpp>
-#include <stan/math/prim/scal/meta/max_size_mvt.hpp>
-#include <stan/math/prim/scal/meta/include_summand.hpp>
-#include <stan/math/prim/scal/meta/return_type.hpp>
-#include <boost/random/normal_distribution.hpp>
-#include <boost/random/variate_generator.hpp>
-=======
 #include <stan/math/prim/mat/fun/Eigen.hpp>
 #include <stan/math/prim/mat/prob/multi_normal_cholesky_lpdf.hpp>
 #include <boost/math/tools/promotion.hpp>
->>>>>>> 49bfdded
 
 namespace stan {
   namespace math {
@@ -55,97 +31,7 @@
     multi_normal_cholesky_log(const T_y& y,
                               const T_loc& mu,
                               const T_covar& L) {
-<<<<<<< HEAD
-      static const char* function("multi_normal_cholesky_log");
-      typedef typename scalar_type<T_covar>::type T_covar_elem;
-      typedef typename return_type<T_y, T_loc, T_covar>::type lp_type;
-      lp_type lp(0.0);
-
-
-      vector_seq_view<T_y> y_vec(y);
-      vector_seq_view<T_loc> mu_vec(mu);
-      size_t size_vec = max_size_mvt(y, mu);
-
-      int size_y = y_vec[0].size();
-      int size_mu = mu_vec[0].size();
-      if (size_vec > 1) {
-        int size_y_old = size_y;
-        int size_y_new;
-        for (size_t i = 1, size_ = length_mvt(y); i < size_; i++) {
-          int size_y_new = y_vec[i].size();
-          check_size_match(function,
-                           "Size of one of the vectors of "
-                           "the random variable", size_y_new,
-                           "Size of another vector of the "
-                           "random variable", size_y_old);
-          size_y_old = size_y_new;
-        }
-        int size_mu_old = size_mu;
-        int size_mu_new;
-        for (size_t i = 1, size_ = length_mvt(mu); i < size_; i++) {
-          int size_mu_new = mu_vec[i].size();
-          check_size_match(function,
-                           "Size of one of the vectors of "
-                           "the location variable", size_mu_new,
-                           "Size of another vector of the "
-                           "location variable", size_mu_old);
-          size_mu_old = size_mu_new;
-        }
-        (void) size_y_old;
-        (void) size_y_new;
-        (void) size_mu_old;
-        (void) size_mu_new;
-      }
-
-      check_size_match(function,
-                       "Size of random variable", size_y,
-                       "size of location parameter", size_mu);
-      check_size_match(function,
-                       "Size of random variable", size_y,
-                       "rows of covariance parameter", L.rows());
-      check_size_match(function,
-                       "Size of random variable", size_y,
-                       "columns of covariance parameter", L.cols());
-
-      for (size_t i = 0; i < size_vec; i++) {
-        check_finite(function, "Location parameter", mu_vec[i]);
-        check_not_nan(function, "Random variable", y_vec[i]);
-      }
-
-      if (size_y == 0)
-        return lp;
-
-      if (include_summand<propto>::value)
-        lp += NEG_LOG_SQRT_TWO_PI * size_y * size_vec;
-
-      if (include_summand<propto, T_covar_elem>::value)
-        lp -= L.diagonal().array().log().sum() * size_vec;
-
-      if (include_summand<propto, T_y, T_loc, T_covar_elem>::value) {
-        lp_type sum_lp_vec(0.0);
-        for (size_t i = 0; i < size_vec; i++) {
-          Eigen::Matrix<typename return_type<T_y, T_loc>::type,
-                        Eigen::Dynamic, 1> y_minus_mu(size_y);
-          for (int j = 0; j < size_y; j++)
-            y_minus_mu(j) = y_vec[i](j)-mu_vec[i](j);
-          Eigen::Matrix<typename return_type<T_y, T_loc, T_covar>::type,
-                        Eigen::Dynamic, 1>
-            half(mdivide_left_tri_low(L, y_minus_mu));
-          // FIXME: this code does not compile. revert after fixing subtract()
-          // Eigen::Matrix<typename
-          //               boost::math::tools::promote_args<T_covar,
-          //                 typename value_type<T_loc>::type,
-          //                 typename value_type<T_y>::type>::type>::type,
-          //               Eigen::Dynamic, 1>
-          //   half(mdivide_left_tri_low(L, subtract(y, mu)));
-          sum_lp_vec += dot_self(half);
-        }
-        lp -= 0.5*sum_lp_vec;
-      }
-      return lp;
-=======
       return multi_normal_cholesky_lpdf<propto, T_y, T_loc, T_covar>(y, mu, L);
->>>>>>> 49bfdded
     }
 
     /**
