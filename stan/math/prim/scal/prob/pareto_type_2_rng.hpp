#ifndef STAN_MATH_PRIM_SCAL_PROB_PARETO_TYPE_2_RNG_HPP
#define STAN_MATH_PRIM_SCAL_PROB_PARETO_TYPE_2_RNG_HPP

#include <stan/math/prim/scal/err/check_consistent_sizes.hpp>
#include <stan/math/prim/scal/err/check_finite.hpp>
#include <stan/math/prim/scal/err/check_positive_finite.hpp>
#include <stan/math/prim/scal/meta/max_size.hpp>
#include <stan/math/prim/scal/meta/VectorBuilder.hpp>
#include <stan/math/prim/scal/prob/exponential_rng.hpp>
#include <stan/math/prim/scal/prob/normal_rng.hpp>
#include <boost/random/uniform_real_distribution.hpp>
#include <boost/random/variate_generator.hpp>

namespace stan {
<<<<<<< HEAD
  namespace math {
    /**
     * Return a pseudorandom Pareto type 2 variate for the given location,
     * scale, and shape using the specified random number generator.
     *
     * mu, lambda, and alpha can each be a scalar, a std::vector, an
     * Eigen::Vector, or an Eigen::RowVector. Any non-scalar inputs must be the
     * same length.
     *
     * @tparam T_loc Type of location parameter
     * @tparam T_scale Type of scale parameter
     * @tparam T_shape Type of shape parameter
     * @tparam RNG type of random number generator
     * @param mu (Sequence of) location parameter(s)
     * @param lambda (Sequence of) scale parameter(s)
     * @param alpha (Sequence of) shape parameter(s)
     * @param rng random number generator
     * @return Pareto type 2 random variate
     * @throw std::domain_error if mu is infinite or lambda or alpha are
     * nonpositive,
     * @throw std::invalid_argument if non-scalar arguments are of different
     * lengths
     */
    template <typename T_loc, typename T_scale, typename T_shape, class RNG>
    inline
    typename VectorBuilder<true, double, T_loc, T_scale, T_shape>::type
    pareto_type_2_rng(const T_loc& mu, const T_scale& lambda,
                      const T_shape& alpha, RNG& rng) {
      using boost::variate_generator;
      using boost::random::uniform_real_distribution;
      static const char* function = "pareto_type_2_rng";

      check_finite(function, "Location parameter", mu);
      check_positive_finite(function, "Scale parameter", lambda);
      check_positive_finite(function, "Shape parameter", alpha);
      check_consistent_sizes(function, "Location parameter", mu,
                             "Scale Parameter", lambda,
                             "Shape Parameter", alpha);

      scalar_seq_view<T_loc> mu_vec(mu);
      scalar_seq_view<T_scale> lambda_vec(lambda);
      scalar_seq_view<T_shape> alpha_vec(alpha);
      size_t N = max_size(mu, lambda, alpha);
      VectorBuilder<true, double, T_loc, T_scale, T_shape> output(N);

      variate_generator<RNG&, uniform_real_distribution<> >
        uniform_rng(rng, uniform_real_distribution<>(0.0, 1.0));
      for (size_t n = 0; n < N; ++n)
        output[n] = (std::pow(1.0 - uniform_rng(), -1.0 / alpha_vec[n]) - 1.0)
          * lambda_vec[n] + mu_vec[n];

      return output.data();
    }
  }
=======
namespace math {

template <class RNG>
inline double pareto_type_2_rng(double mu, double lambda, double alpha,
                                RNG& rng) {
  static const char* function = "pareto_type_2_rng";

  check_positive(function, "scale parameter", lambda);
  double uniform_01 = uniform_rng(0.0, 1.0, rng);
  return (std::pow(1.0 - uniform_01, -1.0 / alpha) - 1.0) * lambda + mu;
>>>>>>> 861fea1b
}

}  // namespace math
}  // namespace stan
#endif<|MERGE_RESOLUTION|>--- conflicted
+++ resolved
@@ -12,74 +12,60 @@
 #include <boost/random/variate_generator.hpp>
 
 namespace stan {
-<<<<<<< HEAD
-  namespace math {
-    /**
-     * Return a pseudorandom Pareto type 2 variate for the given location,
-     * scale, and shape using the specified random number generator.
-     *
-     * mu, lambda, and alpha can each be a scalar, a std::vector, an
-     * Eigen::Vector, or an Eigen::RowVector. Any non-scalar inputs must be the
-     * same length.
-     *
-     * @tparam T_loc Type of location parameter
-     * @tparam T_scale Type of scale parameter
-     * @tparam T_shape Type of shape parameter
-     * @tparam RNG type of random number generator
-     * @param mu (Sequence of) location parameter(s)
-     * @param lambda (Sequence of) scale parameter(s)
-     * @param alpha (Sequence of) shape parameter(s)
-     * @param rng random number generator
-     * @return Pareto type 2 random variate
-     * @throw std::domain_error if mu is infinite or lambda or alpha are
-     * nonpositive,
-     * @throw std::invalid_argument if non-scalar arguments are of different
-     * lengths
-     */
-    template <typename T_loc, typename T_scale, typename T_shape, class RNG>
-    inline
-    typename VectorBuilder<true, double, T_loc, T_scale, T_shape>::type
-    pareto_type_2_rng(const T_loc& mu, const T_scale& lambda,
-                      const T_shape& alpha, RNG& rng) {
-      using boost::variate_generator;
-      using boost::random::uniform_real_distribution;
-      static const char* function = "pareto_type_2_rng";
-
-      check_finite(function, "Location parameter", mu);
-      check_positive_finite(function, "Scale parameter", lambda);
-      check_positive_finite(function, "Shape parameter", alpha);
-      check_consistent_sizes(function, "Location parameter", mu,
-                             "Scale Parameter", lambda,
-                             "Shape Parameter", alpha);
-
-      scalar_seq_view<T_loc> mu_vec(mu);
-      scalar_seq_view<T_scale> lambda_vec(lambda);
-      scalar_seq_view<T_shape> alpha_vec(alpha);
-      size_t N = max_size(mu, lambda, alpha);
-      VectorBuilder<true, double, T_loc, T_scale, T_shape> output(N);
-
-      variate_generator<RNG&, uniform_real_distribution<> >
-        uniform_rng(rng, uniform_real_distribution<>(0.0, 1.0));
-      for (size_t n = 0; n < N; ++n)
-        output[n] = (std::pow(1.0 - uniform_rng(), -1.0 / alpha_vec[n]) - 1.0)
-          * lambda_vec[n] + mu_vec[n];
-
-      return output.data();
-    }
-  }
-=======
 namespace math {
-
-template <class RNG>
-inline double pareto_type_2_rng(double mu, double lambda, double alpha,
-                                RNG& rng) {
+/**
+ * Return a pseudorandom Pareto type 2 variate for the given location,
+ * scale, and shape using the specified random number generator.
+ *
+ * mu, lambda, and alpha can each be a scalar, a std::vector, an
+ * Eigen::Vector, or an Eigen::RowVector. Any non-scalar inputs must be the
+ * same length.
+ *
+ * @tparam T_loc Type of location parameter
+ * @tparam T_scale Type of scale parameter
+ * @tparam T_shape Type of shape parameter
+ * @tparam RNG type of random number generator
+ * @param mu (Sequence of) location parameter(s)
+ * @param lambda (Sequence of) scale parameter(s)
+ * @param alpha (Sequence of) shape parameter(s)
+ * @param rng random number generator
+ * @return Pareto type 2 random variate
+ * @throw std::domain_error if mu is infinite or lambda or alpha are
+ * nonpositive,
+ * @throw std::invalid_argument if non-scalar arguments are of different
+ * lengths
+ */
+template <typename T_loc, typename T_scale, typename T_shape, class RNG>
+inline typename VectorBuilder<true, double, T_loc, T_scale, T_shape>::type
+pareto_type_2_rng(const T_loc& mu, const T_scale& lambda, const T_shape& alpha,
+                  RNG& rng) {
+  using boost::variate_generator;
+  using boost::random::uniform_real_distribution;
   static const char* function = "pareto_type_2_rng";
 
-  check_positive(function, "scale parameter", lambda);
-  double uniform_01 = uniform_rng(0.0, 1.0, rng);
-  return (std::pow(1.0 - uniform_01, -1.0 / alpha) - 1.0) * lambda + mu;
->>>>>>> 861fea1b
+  check_finite(function, "Location parameter", mu);
+  check_positive_finite(function, "Scale parameter", lambda);
+  check_positive_finite(function, "Shape parameter", alpha);
+  check_consistent_sizes(function, "Location parameter", mu, "Scale Parameter",
+                         lambda, "Shape Parameter", alpha);
+
+  scalar_seq_view<T_loc> mu_vec(mu);
+  scalar_seq_view<T_scale> lambda_vec(lambda);
+  scalar_seq_view<T_shape> alpha_vec(alpha);
+  size_t N = max_size(mu, lambda, alpha);
+  VectorBuilder<true, double, T_loc, T_scale, T_shape> output(N);
+
+  variate_generator<RNG&, uniform_real_distribution<> > uniform_rng(
+      rng, uniform_real_distribution<>(0.0, 1.0));
+  for (size_t n = 0; n < N; ++n)
+    output[n] = (std::pow(1.0 - uniform_rng(), -1.0 / alpha_vec[n]) - 1.0)
+                    * lambda_vec[n]
+                + mu_vec[n];
+
+  return output.data();
 }
+}  // namespace math
+}  // namespace stan
 
 }  // namespace math
 }  // namespace stan
