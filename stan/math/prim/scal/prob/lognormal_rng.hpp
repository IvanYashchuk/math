--- conflicted
+++ resolved
@@ -13,10 +13,6 @@
 namespace stan {
 namespace math {
 
-<<<<<<< HEAD
-template <class RNG>
-inline double lognormal_rng(double mu, double sigma, RNG& rng) {
-=======
 /**
  * Return a lognormal random variate for the given location and scale
  * using the specified random number generator.
@@ -38,7 +34,6 @@
 template <typename T_loc, typename T_scale, class RNG>
 inline typename VectorBuilder<true, double, T_loc, T_scale>::type lognormal_rng(
     const T_loc& mu, const T_scale& sigma, RNG& rng) {
->>>>>>> 5ea9efa6
   using boost::random::lognormal_distribution;
   using boost::variate_generator;
 
