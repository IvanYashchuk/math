#ifndef STAN_MATH_PRIM_SCAL_PROB_NORMAL_LOG_HPP
#define STAN_MATH_PRIM_SCAL_PROB_NORMAL_LOG_HPP

#include <stan/math/prim/meta.hpp>
#include <stan/math/prim/scal/prob/normal_lpdf.hpp>

namespace stan {
namespace math {

/**
 * The log of the normal density for the specified scalar(s) given
 * the specified mean(s) and deviation(s). y, mu, or sigma can
 * each be either a scalar or a vector. Any vector inputs
 * must be the same length.
 *
 * <p>The result log probability is defined to be the sum of the
 * log probabilities for each observation/mean/deviation triple.
 *
 * @deprecated use <code>normal_lpdf</code>
 *
 * @param y (Sequence of) scalar(s).
 * @param mu (Sequence of) location parameter(s)
 * for the normal distribution.
 * @param sigma (Sequence of) scale parameters for the normal
 * distribution.
 * @return The log of the product of the densities.
 * @throw std::domain_error if the scale is not positive.
 * @tparam T_y Underlying type of scalar in sequence.
 * @tparam T_loc Type of location parameter.
 */
template <bool propto, typename T_y, typename T_loc, typename T_scale>
<<<<<<< HEAD
return_type_t<T_y, T_loc, T_scale> normal_log(const T_y& y, const T_loc& mu,
                                              const T_scale& sigma) {
  return normal_lpdf<propto, T_y, T_loc, T_scale>(y, mu, sigma);
=======
inline auto normal_log(T_y&& y, T_loc&& mu, T_scale&& sigma) {  // NOLINT
  return normal_lpdf<propto>(std::forward<T_y>(y), std::forward<T_loc>(mu),
                             std::forward<T_scale>(sigma));
>>>>>>> 98889945
}

/**
 * @deprecated use <code>normal_lpdf</code>
 */
template <typename T_y, typename T_loc, typename T_scale>
<<<<<<< HEAD
inline return_type_t<T_y, T_loc, T_scale> normal_log(const T_y& y,
                                                     const T_loc& mu,
                                                     const T_scale& sigma) {
  return normal_lpdf<T_y, T_loc, T_scale>(y, mu, sigma);
=======
inline auto normal_log(T_y&& y, T_loc&& mu, T_scale&& sigma) {  // NOLINT
  return normal_lpdf(std::forward<T_y>(y), std::forward<T_loc>(mu),
                     std::forward<T_scale>(sigma));
>>>>>>> 98889945
}

}  // namespace math
}  // namespace stan
#endif<|MERGE_RESOLUTION|>--- conflicted
+++ resolved
@@ -29,31 +29,19 @@
  * @tparam T_loc Type of location parameter.
  */
 template <bool propto, typename T_y, typename T_loc, typename T_scale>
-<<<<<<< HEAD
-return_type_t<T_y, T_loc, T_scale> normal_log(const T_y& y, const T_loc& mu,
+inline return_type_t<T_y, T_loc, T_scale> normal_log(const T_y& y, const T_loc& mu,
                                               const T_scale& sigma) {
   return normal_lpdf<propto, T_y, T_loc, T_scale>(y, mu, sigma);
-=======
-inline auto normal_log(T_y&& y, T_loc&& mu, T_scale&& sigma) {  // NOLINT
-  return normal_lpdf<propto>(std::forward<T_y>(y), std::forward<T_loc>(mu),
-                             std::forward<T_scale>(sigma));
->>>>>>> 98889945
 }
 
 /**
  * @deprecated use <code>normal_lpdf</code>
  */
 template <typename T_y, typename T_loc, typename T_scale>
-<<<<<<< HEAD
 inline return_type_t<T_y, T_loc, T_scale> normal_log(const T_y& y,
                                                      const T_loc& mu,
                                                      const T_scale& sigma) {
   return normal_lpdf<T_y, T_loc, T_scale>(y, mu, sigma);
-=======
-inline auto normal_log(T_y&& y, T_loc&& mu, T_scale&& sigma) {  // NOLINT
-  return normal_lpdf(std::forward<T_y>(y), std::forward<T_loc>(mu),
-                     std::forward<T_scale>(sigma));
->>>>>>> 98889945
 }
 
 }  // namespace math
