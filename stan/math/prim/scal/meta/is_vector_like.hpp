--- conflicted
+++ resolved
@@ -9,7 +9,6 @@
 
 namespace stan {
 
-<<<<<<< HEAD
 namespace internal {
 /**
  * @brief Used to detect if object has operator[](int) defined
@@ -18,10 +17,7 @@
 using operator_bracket_t = decltype(std::declval<T>()[int{}]);
 }  // namespace internal
 
-/**
-=======
 /** \ingroup type_trait
->>>>>>> d12214db
  * Template metaprogram indicates whether a type is vector_like.
  *
  * A type is vector_like if an instance can be accessed like a
