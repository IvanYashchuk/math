// This is not used anywhere. Should it be deleted?
#ifndef STAN_MATH_PRIM_SCAL_META_SCALAR_TYPE_PRE_HPP
#define STAN_MATH_PRIM_SCAL_META_SCALAR_TYPE_PRE_HPP

#include <stan/math/prim/scal/meta/is_vector.hpp>
#include <stan/math/prim/scal/meta/value_type.hpp>

namespace stan {
namespace internal {
template <bool is_vec, typename T, typename T_container>
struct scalar_type_helper_pre {
  using type = T_container;
};

template <typename T, typename T_container>
struct scalar_type_helper_pre<true, T, T_container> {
<<<<<<< HEAD
  typedef typename scalar_type_helper_pre<
      is_vector<typename value_type<T>::type>::value,
      typename value_type<T>::type,
      typename value_type<T_container>::type>::type type;
=======
  using type = typename scalar_type_helper_pre<
      is_vector<typename stan::math::value_type<T>::type>::value,
      typename stan::math::value_type<T>::type,
      typename stan::math::value_type<T_container>::type>::type;
>>>>>>> d4e9332d
};
}  // namespace internal

/**
 * Metaprogram structure to determine the type of first container of
 * the base scalar type of a template argument.
 *
 * @tparam T Type of object.
 */
template <typename T>
struct scalar_type_pre {
<<<<<<< HEAD
  typedef typename internal::scalar_type_helper_pre<
      is_vector<typename value_type<T>::type>::value,
      typename value_type<T>::type, T>::type type;
=======
  using type = typename internal::scalar_type_helper_pre<
      is_vector<typename stan::math::value_type<T>::type>::value,
      typename stan::math::value_type<T>::type, T>::type;
>>>>>>> d4e9332d
};

}  // namespace stan
#endif<|MERGE_RESOLUTION|>--- conflicted
+++ resolved
@@ -14,17 +14,10 @@
 
 template <typename T, typename T_container>
 struct scalar_type_helper_pre<true, T, T_container> {
-<<<<<<< HEAD
-  typedef typename scalar_type_helper_pre<
-      is_vector<typename value_type<T>::type>::value,
-      typename value_type<T>::type,
-      typename value_type<T_container>::type>::type type;
-=======
   using type = typename scalar_type_helper_pre<
       is_vector<typename stan::math::value_type<T>::type>::value,
       typename stan::math::value_type<T>::type,
       typename stan::math::value_type<T_container>::type>::type;
->>>>>>> d4e9332d
 };
 }  // namespace internal
 
@@ -36,15 +29,9 @@
  */
 template <typename T>
 struct scalar_type_pre {
-<<<<<<< HEAD
-  typedef typename internal::scalar_type_helper_pre<
-      is_vector<typename value_type<T>::type>::value,
-      typename value_type<T>::type, T>::type type;
-=======
   using type = typename internal::scalar_type_helper_pre<
       is_vector<typename stan::math::value_type<T>::type>::value,
       typename stan::math::value_type<T>::type, T>::type;
->>>>>>> d4e9332d
 };
 
 }  // namespace stan
