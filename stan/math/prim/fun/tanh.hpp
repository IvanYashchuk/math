--- conflicted
+++ resolved
@@ -48,12 +48,6 @@
  * @param x Container
  * @return Hyperbolic tangent of each value in x.
  */
-<<<<<<< HEAD
-template <typename Derived,
-          typename = require_eigen_vt<std::is_arithmetic, Derived>>
-inline auto tanh(const Eigen::MatrixBase<Derived>& x) {
-  return x.derived().array().tanh().matrix().eval();
-=======
 template <typename Container,
           require_container_st<is_container, std::is_arithmetic, Container>...>
 inline auto tanh(const Container& x) {
@@ -77,7 +71,6 @@
   auto exp_neg_z = exp(-z);
   return stan::math::internal::complex_divide(exp_z - exp_neg_z,
                                               exp_z + exp_neg_z);
->>>>>>> 57e469aa
 }
 }  // namespace internal
 
