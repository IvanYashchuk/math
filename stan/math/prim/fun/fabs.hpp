--- conflicted
+++ resolved
@@ -39,29 +39,6 @@
 }
 
 /**
-<<<<<<< HEAD
- * Version of fabs() that accepts Eigen Matrix or matrix expressions.
- * @tparam Derived derived type of x
- * @param x Matrix or matrix expression
- * @return Absolute value of each value in x.
- */
-template <typename Derived,
-          typename = require_eigen_vt<std::is_arithmetic, Derived>>
-inline auto fabs(const Eigen::MatrixBase<Derived>& x) {
-  return x.derived().array().abs().matrix().eval();
-}
-
-/**
- * Version of fabs() that accepts Eigen Array or array expressions.
- * @tparam Derived derived type of x
- * @param x Matrix or matrix expression
- * @return Absolute value of each value in x.
- */
-template <typename Derived,
-          typename = require_eigen_vt<std::is_arithmetic, Derived>>
-inline auto fabs(const Eigen::ArrayBase<Derived>& x) {
-  return x.derived().abs().eval();
-=======
  * Version of `fabs()` that accepts std::vectors, Eigen Matrix/Array objects
  *  or expressions, and containers of these.
  *
@@ -74,7 +51,6 @@
 inline auto fabs(const Container& x) {
   return apply_vector_unary<Container>::apply(
       x, [](const auto& v) { return v.array().abs(); });
->>>>>>> 57e469aa
 }
 
 }  // namespace math
