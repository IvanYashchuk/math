#ifndef STAN_MATH_PRIM_FUN_INV_SQRT_HPP
#define STAN_MATH_PRIM_FUN_INV_SQRT_HPP

#include <stan/math/prim/meta.hpp>
#include <stan/math/prim/fun/Eigen.hpp>
#include <stan/math/prim/fun/inv.hpp>
#include <stan/math/prim/fun/sqrt.hpp>
#include <cmath>

namespace stan {
namespace math {

/**
 * Structure to wrap `1 / sqrt(x)}` so that it can be vectorized.
 *
 * @tparam T type of variable
 * @param x variable
 * @return inverse square root of x.
 */
struct inv_sqrt_fun {
  template <typename T>
  static inline T fun(const T& x) {
    using std::sqrt;
    return inv(sqrt(x));
  }
};

/**
 * Return the elementwise `1 / sqrt(x)}` of the specified argument,
 * which may be a scalar or any Stan container of numeric scalars.
 *
 * @tparam Container type of container
 * @param x container
 * @return inverse square root of each value in x.
 */
template <
    typename Container,
    require_not_container_st<is_container, std::is_arithmetic, Container>...>
inline auto inv_sqrt(const Container& x) {
  return apply_scalar_unary<inv_sqrt_fun, Container>::apply(x);
}

/**
<<<<<<< HEAD
 * Version of inv_sqrt() that accepts Eigen Matrix or matrix expressions.
 * @tparam Derived derived type of x
 * @param x Matrix or matrix expression
 * @return Arc cosine of each variable in the container, in radians.
 */
template <typename Derived,
          typename = require_eigen_vt<std::is_arithmetic, Derived>>
inline auto inv_sqrt(const Eigen::MatrixBase<Derived>& x) {
  return x.derived().array().rsqrt().matrix().eval();
}

/**
 * Version of inv_sqrt() that accepts Eigen Array or array expressions.
 * @tparam Derived derived type of x
 * @param x Matrix or matrix expression
 * @return Arc cosine of each variable in the container, in radians.
 */
template <typename Derived,
          typename = require_eigen_vt<std::is_arithmetic, Derived>>
inline auto inv_sqrt(const Eigen::ArrayBase<Derived>& x) {
  return x.derived().rsqrt().eval();
=======
 * Version of `inv_sqrt()` that accepts std::vectors, Eigen Matrix/Array objects
 *  or expressions, and containers of these.
 *
 * @tparam Container Type of x
 * @param x Container
 * @return inverse square root each variable in the container.
 */
template <typename Container,
          require_container_st<is_container, std::is_arithmetic, Container>...>
inline auto inv_sqrt(const Container& x) {
  return apply_vector_unary<Container>::apply(
      x, [](const auto& v) { return v.array().rsqrt(); });
>>>>>>> 57e469aa
}

}  // namespace math
}  // namespace stan

#endif<|MERGE_RESOLUTION|>--- conflicted
+++ resolved
@@ -41,29 +41,6 @@
 }
 
 /**
-<<<<<<< HEAD
- * Version of inv_sqrt() that accepts Eigen Matrix or matrix expressions.
- * @tparam Derived derived type of x
- * @param x Matrix or matrix expression
- * @return Arc cosine of each variable in the container, in radians.
- */
-template <typename Derived,
-          typename = require_eigen_vt<std::is_arithmetic, Derived>>
-inline auto inv_sqrt(const Eigen::MatrixBase<Derived>& x) {
-  return x.derived().array().rsqrt().matrix().eval();
-}
-
-/**
- * Version of inv_sqrt() that accepts Eigen Array or array expressions.
- * @tparam Derived derived type of x
- * @param x Matrix or matrix expression
- * @return Arc cosine of each variable in the container, in radians.
- */
-template <typename Derived,
-          typename = require_eigen_vt<std::is_arithmetic, Derived>>
-inline auto inv_sqrt(const Eigen::ArrayBase<Derived>& x) {
-  return x.derived().rsqrt().eval();
-=======
  * Version of `inv_sqrt()` that accepts std::vectors, Eigen Matrix/Array objects
  *  or expressions, and containers of these.
  *
@@ -76,7 +53,6 @@
 inline auto inv_sqrt(const Container& x) {
   return apply_vector_unary<Container>::apply(
       x, [](const auto& v) { return v.array().rsqrt(); });
->>>>>>> 57e469aa
 }
 
 }  // namespace math
