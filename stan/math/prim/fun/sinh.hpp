#ifndef STAN_MATH_PRIM_FUN_SINH_HPP
#define STAN_MATH_PRIM_FUN_SINH_HPP

#include <stan/math/prim/meta.hpp>
#include <stan/math/prim/fun/Eigen.hpp>
#include <cmath>
#include <complex>

namespace stan {
namespace math {

/**
 * Structure to wrap sinh() so that it can be vectorized.
 *
 * @tparam T type of argument
 * @param x angle in radians
 * @return Hyperbolic sine of x.
 */
struct sinh_fun {
  template <typename T>
  static inline T fun(const T& x) {
    using std::sinh;
    return sinh(x);
  }
};

/**
 * Vectorized version of sinh().
 *
 * @tparam Container type of container
 * @param x container
 * @return Hyperbolic sine of each variable in x.
 */
template <
    typename Container,
    require_not_container_st<is_container, std::is_arithmetic, Container>...>
inline auto sinh(const Container& x) {
  return apply_scalar_unary<sinh_fun, Container>::apply(x);
}

/**
 * Version of sinh() that accepts std::vectors, Eigen Matrix/Array objects
 *  or expressions, and containers of these.
 *
 * @tparam Container Type of x
 * @param x Container
 * @return Hyperbolic sine of each variable in x.
 */
<<<<<<< HEAD
template <typename Derived,
          typename = require_eigen_vt<std::is_arithmetic, Derived>>
inline auto sinh(const Eigen::MatrixBase<Derived>& x) {
  return x.derived().array().sinh().matrix().eval();
=======
template <typename Container,
          require_container_st<is_container, std::is_arithmetic, Container>...>
inline auto sinh(const Container& x) {
  return apply_vector_unary<Container>::apply(
      x, [](const auto& v) { return v.array().sinh(); });
>>>>>>> 57e469aa
}

namespace internal {
/**
 * Return the hyperbolic sine of the complex argument.
 *
 * @tparam V value type of argument
 * @param[in] z argument
 * @return hyperbolic sine of the argument
 */
<<<<<<< HEAD
template <typename Derived,
          typename = require_eigen_vt<std::is_arithmetic, Derived>>
inline auto sinh(const Eigen::ArrayBase<Derived>& x) {
  return x.derived().sinh().eval();
=======
template <typename V>
inline std::complex<V> complex_sinh(const std::complex<V>& z) {
  return 0.5 * (exp(z) - exp(-z));
>>>>>>> 57e469aa
}
}  // namespace internal

}  // namespace math
}  // namespace stan

#endif<|MERGE_RESOLUTION|>--- conflicted
+++ resolved
@@ -46,18 +46,11 @@
  * @param x Container
  * @return Hyperbolic sine of each variable in x.
  */
-<<<<<<< HEAD
-template <typename Derived,
-          typename = require_eigen_vt<std::is_arithmetic, Derived>>
-inline auto sinh(const Eigen::MatrixBase<Derived>& x) {
-  return x.derived().array().sinh().matrix().eval();
-=======
 template <typename Container,
           require_container_st<is_container, std::is_arithmetic, Container>...>
 inline auto sinh(const Container& x) {
   return apply_vector_unary<Container>::apply(
       x, [](const auto& v) { return v.array().sinh(); });
->>>>>>> 57e469aa
 }
 
 namespace internal {
@@ -68,16 +61,9 @@
  * @param[in] z argument
  * @return hyperbolic sine of the argument
  */
-<<<<<<< HEAD
-template <typename Derived,
-          typename = require_eigen_vt<std::is_arithmetic, Derived>>
-inline auto sinh(const Eigen::ArrayBase<Derived>& x) {
-  return x.derived().sinh().eval();
-=======
 template <typename V>
 inline std::complex<V> complex_sinh(const std::complex<V>& z) {
   return 0.5 * (exp(z) - exp(-z));
->>>>>>> 57e469aa
 }
 }  // namespace internal
 
