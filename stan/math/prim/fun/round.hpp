#ifndef STAN_MATH_PRIM_FUN_ROUND_HPP
#define STAN_MATH_PRIM_FUN_ROUND_HPP

#include <stan/math/prim/meta.hpp>
#include <stan/math/prim/fun/Eigen.hpp>
#include <cmath>

namespace stan {
namespace math {

/**
 * Structure to wrap `round()` so it can be vectorized.
 *
 * @tparam T type of argument
 * @param x argument variable
 * @return Rounded value of x.
 */
struct round_fun {
  template <typename T>
  static inline T fun(const T& x) {
    using std::round;
    return round(x);
  }
};

/**
 * Vectorized version of `round()`.
 *
 * @tparam Container type of container
 * @param x container
 * @return Rounded value of each value in x.
 */
template <
    typename Container,
    require_not_container_st<is_container, std::is_arithmetic, Container>...>
inline auto round(const Container& x) {
  return apply_scalar_unary<round_fun, Container>::apply(x);
}

/**
 * Version of `round()` that accepts std::vectors, Eigen Matrix/Array objects
 *  or expressions, and containers of these.
 *
 * @tparam Container Type of x
 * @param x Container
 * @return Rounded value of each value in x.
 */
<<<<<<< HEAD
template <typename Derived,
          typename = require_eigen_vt<std::is_arithmetic, Derived>>
inline auto round(const Eigen::MatrixBase<Derived>& x) {
  return x.derived().array().round().matrix().eval();
=======
template <typename Container,
          require_container_st<is_container, std::is_arithmetic, Container>...>
inline auto round(const Container& x) {
  return apply_vector_unary<Container>::apply(
      x, [](const auto& v) { return v.array().round(); });
>>>>>>> 57e469aa
}

}  // namespace math
}  // namespace stan

#endif<|MERGE_RESOLUTION|>--- conflicted
+++ resolved
@@ -45,18 +45,11 @@
  * @param x Container
  * @return Rounded value of each value in x.
  */
-<<<<<<< HEAD
-template <typename Derived,
-          typename = require_eigen_vt<std::is_arithmetic, Derived>>
-inline auto round(const Eigen::MatrixBase<Derived>& x) {
-  return x.derived().array().round().matrix().eval();
-=======
 template <typename Container,
           require_container_st<is_container, std::is_arithmetic, Container>...>
 inline auto round(const Container& x) {
   return apply_vector_unary<Container>::apply(
       x, [](const auto& v) { return v.array().round(); });
->>>>>>> 57e469aa
 }
 
 }  // namespace math
