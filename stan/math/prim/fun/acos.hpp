#ifndef STAN_MATH_PRIM_FUN_ACOS_HPP
#define STAN_MATH_PRIM_FUN_ACOS_HPP

#include <stan/math/prim/core.hpp>
#include <stan/math/prim/meta.hpp>
#include <stan/math/prim/fun/asin.hpp>
#include <stan/math/prim/fun/constants.hpp>
#include <stan/math/prim/fun/Eigen.hpp>
#include <stan/math/prim/fun/isinf.hpp>
#include <stan/math/prim/fun/isfinite.hpp>
#include <stan/math/prim/fun/isnan.hpp>
#include <stan/math/prim/fun/polar.hpp>
#include <cmath>
#include <complex>

namespace stan {
namespace math {

/**
 * Structure to wrap `acos()` so it can be vectorized.
 *
 * @tparam T type of variable
 * @param x variable
 * @return Arc cosine of variable in radians.
 */
struct acos_fun {
  template <typename T>
  static inline T fun(const T& x) {
    using std::acos;
    return acos(x);
  }
};

/**
 * Returns the elementwise `acos()` of the input,
 * which may be a scalar or any Stan container of numeric scalars.
 *
 * @tparam Container type of container
 * @param x container
 * @return Arc cosine of each variable in the container, in radians.
 */
template <
    typename Container,
    require_not_container_st<is_container, std::is_arithmetic, Container>...>
inline auto acos(const Container& x) {
  return apply_scalar_unary<acos_fun, Container>::apply(x);
}

/**
 * Version of `acos()` that accepts std::vectors, Eigen Matrix/Array objects
 *  or expressions, and containers of these.
 *
 * @tparam Container Type of x
 * @param x Container
 * @return Arc cosine of each variable in the container, in radians.
 */
<<<<<<< HEAD
template <typename Derived,
          typename = require_eigen_vt<std::is_arithmetic, Derived>>
inline auto acos(const Eigen::MatrixBase<Derived>& x) {
  return x.derived().array().acos().matrix().eval();
=======
template <typename Container,
          require_container_st<is_container, std::is_arithmetic, Container>...>
inline auto acos(const Container& x) {
  return apply_vector_unary<Container>::apply(
      x, [](const auto& v) { return v.array().acos(); });
}

namespace internal {
/**
 * Return the arc cosine of the complex argument.
 *
 * @tparam V value type of argument
 * @param[in] z argument
 * @return arc cosine of the argument
 */
template <typename V>
inline std::complex<V> complex_acos(const std::complex<V>& z) {
  return 0.5 * pi() - asin(z);
>>>>>>> 57e469aa
}
}  // namespace internal

}  // namespace math
}  // namespace stan

#endif<|MERGE_RESOLUTION|>--- conflicted
+++ resolved
@@ -54,12 +54,6 @@
  * @param x Container
  * @return Arc cosine of each variable in the container, in radians.
  */
-<<<<<<< HEAD
-template <typename Derived,
-          typename = require_eigen_vt<std::is_arithmetic, Derived>>
-inline auto acos(const Eigen::MatrixBase<Derived>& x) {
-  return x.derived().array().acos().matrix().eval();
-=======
 template <typename Container,
           require_container_st<is_container, std::is_arithmetic, Container>...>
 inline auto acos(const Container& x) {
@@ -78,7 +72,6 @@
 template <typename V>
 inline std::complex<V> complex_acos(const std::complex<V>& z) {
   return 0.5 * pi() - asin(z);
->>>>>>> 57e469aa
 }
 }  // namespace internal
 
