#ifndef STAN_MATH_PRIM_FUN_EXP_HPP
#define STAN_MATH_PRIM_FUN_EXP_HPP

#include <stan/math/prim/meta.hpp>
#include <stan/math/prim/fun/Eigen.hpp>
#include <cmath>
#include <complex>
#include <limits>

namespace stan {
namespace math {
/**
 * Structure to wrap `exp()` so that it can be
 * vectorized.
 */
struct exp_fun {
  /**
   * Return the exponential of the specified scalar argument.
   *
   * @tparam T type of argument
   * @param[in] x argument
   * @return Exponential of argument.
   */
  template <typename T>
  static inline T fun(const T& x) {
    using std::exp;
    return exp(x);
  }
};

/**
 * Return the elementwise `exp()` of the specified argument,
 * which may be a scalar or any Stan container of numeric scalars.
 * The return type is the same as the argument type.
 *
 * @tparam Container type of container
 * @param[in] x container
 * @return Elementwise application of exponentiation to the argument.
 */
template <
    typename Container,
    require_not_container_st<is_container, std::is_arithmetic, Container>...>
inline auto exp(const Container& x) {
  return apply_scalar_unary<exp_fun, Container>::apply(x);
}

/**
 * Version of `exp()` that accepts std::vectors, Eigen Matrix/Array objects
 *  or expressions, and containers of these.
 *
 * @tparam Container Type of x
 * @param x Container
 * @return Elementwise application of exponentiation to the argument.
 */
<<<<<<< HEAD
template <typename Derived,
          typename = require_eigen_vt<std::is_arithmetic, Derived>>
inline auto exp(const Eigen::MatrixBase<Derived>& x) {
  return x.derived().array().exp().matrix().eval();
=======
template <typename Container,
          require_container_st<is_container, std::is_arithmetic, Container>...>
inline auto exp(const Container& x) {
  return apply_vector_unary<Container>::apply(
      x, [](const auto& v) { return v.array().exp(); });
>>>>>>> 57e469aa
}

namespace internal {
/**
 * Return the natural (base e) complex exponentiation of the specified
 * complex argument.
 *
 * @tparam V value type (must be Stan autodiff type)
 * @param z complex number
 * @return natural exponentiation of specified complex number
 * @see documentation for `std::complex` for boundary condition and
 * branch cut details
 */
template <typename V>
inline std::complex<V> complex_exp(const std::complex<V>& z) {
  if (is_inf(z.real()) && z.real() > 0) {
    if (is_nan(z.imag()) || z.imag() == 0) {
      // (+inf, nan), (+inf, 0)
      return z;
    } else if (is_inf(z.imag()) && z.imag() > 0) {
      // (+inf, +inf)
      return {z.real(), std::numeric_limits<double>::quiet_NaN()};
    } else if (is_inf(z.imag()) && z.imag() < 0) {
      // (+inf, -inf)
      return {std::numeric_limits<double>::quiet_NaN(),
              std::numeric_limits<double>::quiet_NaN()};
    }
  }
  if (is_inf(z.real()) && z.real() < 0
      && (is_nan(z.imag()) || is_inf(z.imag()))) {
    // (-inf, nan), (-inf, -inf), (-inf, inf)
    return {0, 0};
  }
  if (is_nan(z.real()) && z.imag() == -0.0) {
    // (nan, -0)
    return z;
  }
  V exp_re = exp(z.real());
  return {exp_re * cos(z.imag()), exp_re * sin(z.imag())};
}
}  // namespace internal
}  // namespace math
}  // namespace stan

#endif<|MERGE_RESOLUTION|>--- conflicted
+++ resolved
@@ -52,18 +52,11 @@
  * @param x Container
  * @return Elementwise application of exponentiation to the argument.
  */
-<<<<<<< HEAD
-template <typename Derived,
-          typename = require_eigen_vt<std::is_arithmetic, Derived>>
-inline auto exp(const Eigen::MatrixBase<Derived>& x) {
-  return x.derived().array().exp().matrix().eval();
-=======
 template <typename Container,
           require_container_st<is_container, std::is_arithmetic, Container>...>
 inline auto exp(const Container& x) {
   return apply_vector_unary<Container>::apply(
       x, [](const auto& v) { return v.array().exp(); });
->>>>>>> 57e469aa
 }
 
 namespace internal {
