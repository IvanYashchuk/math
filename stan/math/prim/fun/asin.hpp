#ifndef STAN_MATH_PRIM_FUN_ASIN_HPP
#define STAN_MATH_PRIM_FUN_ASIN_HPP

#include <stan/math/prim/core.hpp>
#include <stan/math/prim/meta.hpp>
#include <stan/math/prim/fun/asinh.hpp>
#include <stan/math/prim/fun/copysign.hpp>
#include <stan/math/prim/fun/Eigen.hpp>
#include <stan/math/prim/fun/i_times.hpp>
#include <stan/math/prim/fun/value_of_rec.hpp>
#include <cmath>
#include <complex>

namespace stan {
namespace math {

/**
 * Structure to wrap `asin()` so it can be vectorized.
 *
 * @tparam T type of argument
 * @param x argument
 * @return Arcsine of x in radians.
 */
struct asin_fun {
  template <typename T>
  static inline T fun(const T& x) {
    using std::asin;
    return asin(x);
  }
};

/**
 * Returns the elementwise `asin()` of the input,
 * which may be a scalar or any Stan container of numeric scalars.
 *
 * @tparam Container type of container
 * @param x container
 * @return Arcsine of each variable in the container, in radians.
 */
template <
    typename Container,
    require_not_container_st<is_container, std::is_arithmetic, Container>...>
inline auto asin(const Container& x) {
  return apply_scalar_unary<asin_fun, Container>::apply(x);
}

/**
 * Version of `asin()` that accepts std::vectors, Eigen Matrix/Array objects,
 *  or expressions, and containers of these.
 *
 * @tparam Container Type of x
 * @param x Container
 * @return Arcsine of each variable in the container, in radians.
 */
<<<<<<< HEAD
template <typename Derived,
          typename = require_eigen_vt<std::is_arithmetic, Derived>>
inline auto asin(const Eigen::MatrixBase<Derived>& x) {
  return x.derived().array().asin().matrix().eval();
=======
template <typename Container,
          require_container_st<is_container, std::is_arithmetic, Container>...>
inline auto asin(const Container& x) {
  return apply_vector_unary<Container>::apply(
      x, [](const auto& v) { return v.array().asin(); });
}

namespace internal {
/**
 * Return the arc sine of the complex argument.
 *
 * @tparam V value type of argument
 * @param[in] z argument
 * @return arc sine of the argument
 */
template <typename V>
inline std::complex<V> complex_asin(const std::complex<V>& z) {
  auto y_d = asin(value_of_rec(z));
  auto y = neg_i_times(asinh(i_times(z)));
  return copysign(y, y_d);
>>>>>>> 57e469aa
}
}  // namespace internal

}  // namespace math
}  // namespace stan

#endif<|MERGE_RESOLUTION|>--- conflicted
+++ resolved
@@ -52,12 +52,6 @@
  * @param x Container
  * @return Arcsine of each variable in the container, in radians.
  */
-<<<<<<< HEAD
-template <typename Derived,
-          typename = require_eigen_vt<std::is_arithmetic, Derived>>
-inline auto asin(const Eigen::MatrixBase<Derived>& x) {
-  return x.derived().array().asin().matrix().eval();
-=======
 template <typename Container,
           require_container_st<is_container, std::is_arithmetic, Container>...>
 inline auto asin(const Container& x) {
@@ -78,7 +72,6 @@
   auto y_d = asin(value_of_rec(z));
   auto y = neg_i_times(asinh(i_times(z)));
   return copysign(y, y_d);
->>>>>>> 57e469aa
 }
 }  // namespace internal
 
