--- conflicted
+++ resolved
@@ -3,16 +3,10 @@
 
 #include <stan/math/prim/meta.hpp>
 #include <stan/math/prim/fun/Eigen.hpp>
-#include <stan/math/prim/meta.hpp>
 
 namespace stan {
 namespace math {
 
-<<<<<<< HEAD
-template <typename T, typename = require_eigen_t<T>>
-inline auto transpose(const T& m) {
-  return m.transpose().eval();
-=======
 /**
  * Transposes a matrix.
  * @tparam T type of the matrix or expression
@@ -23,7 +17,6 @@
 Eigen::Matrix<value_type_t<T>, T::ColsAtCompileTime,
               T::RowsAtCompileTime> inline transpose(const T& m) {
   return m.transpose();
->>>>>>> f11c9e09
 }
 
 }  // namespace math
