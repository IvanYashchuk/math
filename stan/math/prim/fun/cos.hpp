#ifndef STAN_MATH_PRIM_FUN_COS_HPP
#define STAN_MATH_PRIM_FUN_COS_HPP

#include <stan/math/prim/meta.hpp>
#include <stan/math/prim/fun/cosh.hpp>
#include <stan/math/prim/fun/Eigen.hpp>
#include <stan/math/prim/fun/i_times.hpp>
#include <cmath>
#include <complex>

namespace stan {
namespace math {

/**
 * Structure to wrap `cos()` so it can be vectorized.
 *
 * @tparam T type of variable
 * @param x angle in radians
 * @return Cosine of x.
 */
struct cos_fun {
  template <typename T>
  static inline T fun(const T& x) {
    using std::cos;
    return cos(x);
  }
};

/**
 * Returns the elementwise `cos()` of the input,
 * which may be a scalar or any Stan container of numeric scalars.
 *
 * @tparam Container type of container
 * @param x angles in radians
 * @return Cosine of each value in x.
 */
template <
    typename Container,
    require_not_container_st<is_container, std::is_arithmetic, Container>...>
inline auto cos(const Container& x) {
  return apply_scalar_unary<cos_fun, Container>::apply(x);
}

/**
 * Version of `cos()` that accepts std::vectors, Eigen Matrix/Array objects
 *  or expressions, and containers of these.
 *
 * @tparam Container Type of x
 * @param x Container
 * @return Cosine of each value in x.
 */
<<<<<<< HEAD
template <typename Derived,
          typename = require_eigen_vt<std::is_arithmetic, Derived>>
inline auto cos(const Eigen::MatrixBase<Derived>& x) {
  return x.derived().array().cos().matrix().eval();
=======
template <typename Container,
          require_container_st<is_container, std::is_arithmetic, Container>...>
inline auto cos(const Container& x) {
  return apply_vector_unary<Container>::apply(
      x, [](const auto& v) { return v.array().cos(); });
}

namespace internal {
/**
 * Return the cosine of the complex argument.
 *
 * @tparam T value type of argument
 * @param[in] z argument
 * @return cosine of the argument
 */
template <typename T>
inline std::complex<T> complex_cos(const std::complex<T>& z) {
  return cosh(i_times(z));
>>>>>>> 57e469aa
}
}  // namespace internal

}  // namespace math
}  // namespace stan

#endif<|MERGE_RESOLUTION|>--- conflicted
+++ resolved
@@ -49,12 +49,6 @@
  * @param x Container
  * @return Cosine of each value in x.
  */
-<<<<<<< HEAD
-template <typename Derived,
-          typename = require_eigen_vt<std::is_arithmetic, Derived>>
-inline auto cos(const Eigen::MatrixBase<Derived>& x) {
-  return x.derived().array().cos().matrix().eval();
-=======
 template <typename Container,
           require_container_st<is_container, std::is_arithmetic, Container>...>
 inline auto cos(const Container& x) {
@@ -73,7 +67,6 @@
 template <typename T>
 inline std::complex<T> complex_cos(const std::complex<T>& z) {
   return cosh(i_times(z));
->>>>>>> 57e469aa
 }
 }  // namespace internal
 
