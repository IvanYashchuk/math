--- conflicted
+++ resolved
@@ -28,14 +28,8 @@
  * @param[in] arg Input argument
  * @return Eval'd argument
  **/
-<<<<<<< HEAD
-template <typename T,
-	  require_eigen_t<T>* = nullptr>
+template <typename T, require_eigen_t<T>* = nullptr>
 inline decltype(auto) eval(T arg) {
-=======
-template <typename T, require_eigen_t<T>* = nullptr>
-inline decltype(auto) eval(T&& arg) {
->>>>>>> 49bfc458
   return arg.eval();
 }
 
