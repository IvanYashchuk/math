--- conflicted
+++ resolved
@@ -54,12 +54,6 @@
  * @param x Container
  * @return Natural log of each variable in the container.
  */
-<<<<<<< HEAD
-template <typename Derived,
-          typename = require_eigen_vt<std::is_arithmetic, Derived>>
-inline auto log(const Eigen::MatrixBase<Derived>& x) {
-  return x.derived().array().log().matrix().eval();
-=======
 template <typename Container,
           require_container_st<is_container, std::is_arithmetic, Container>...>
 inline auto log(const Container& x) {
@@ -86,7 +80,6 @@
   V r = sqrt(norm(z));
   V theta = arg(z);
   return {log(r), theta};
->>>>>>> 57e469aa
 }
 }  // namespace internal
 
