#ifndef STAN_MATH_REV_MAT_FUN_CHOLESKY_DECOMPOSE_HPP
#define STAN_MATH_REV_MAT_FUN_CHOLESKY_DECOMPOSE_HPP

#include <stan/math/prim/mat/fun/Eigen.hpp>
#include <stan/math/prim/mat/fun/typedefs.hpp>
#include <stan/math/prim/mat/fun/cholesky_decompose.hpp>
#include <stan/math/rev/scal/fun/value_of_rec.hpp>
#include <stan/math/rev/scal/fun/value_of.hpp>
#include <stan/math/rev/core.hpp>
#include <stan/math/prim/mat/fun/value_of_rec.hpp>
#include <stan/math/prim/mat/err/check_pos_definite.hpp>
#include <stan/math/prim/mat/err/check_square.hpp>
#include <stan/math/prim/mat/err/check_symmetric.hpp>

#ifdef STAN_OPENCL
#include <stan/math/gpu/cholesky_decompose.hpp>
#include <stan/math/gpu/constants.hpp>
#include <stan/math/gpu/copy.hpp>
#include <stan/math/gpu/diagonal_multiply.hpp>
#include <stan/math/gpu/lower_tri_inverse.hpp>
#include <stan/math/gpu/matrix_gpu.hpp>
#include <stan/math/gpu/multiply.hpp>
#include <stan/math/gpu/opencl_context.hpp>
#endif

#include <algorithm>

namespace stan {
namespace math {

namespace internal {
/**
 * Set the lower right triangular of a var matrix given a set of vari**
 *
 * @param L Matrix of vars
<<<<<<< HEAD
 * @param variRef Values to be set in lower right triangular of L.
 * @return None, L modified by reference.
 */
inline void set_lower_tri_coeff_ref(Eigen::Matrix<var, -1, -1>& L,
                                    vari**& variRef) {
=======
 * @param vari_ref Values to be set in lower right triangular of L.
 * @return None, L modified by reference.
 */
inline void set_lower_tri_coeff_ref(Eigen::Matrix<var, -1, -1>& L,
                                    vari** vari_ref) {
>>>>>>> d4c86467
  size_t pos = 0;
  vari* dummy = new vari(0.0, false);

  for (size_type j = 0; j < L.cols(); ++j) {
    for (size_type i = j; i < L.cols(); ++i) {
<<<<<<< HEAD
      L.coeffRef(i, j).vi_ = variRef[pos++];
=======
      L.coeffRef(i, j).vi_ = vari_ref[pos++];
>>>>>>> d4c86467
    }
    for (size_type k = 0; k < j; ++k)
      L.coeffRef(k, j).vi_ = dummy;
  }
  return;
}
}  // namespace internal
class cholesky_block : public vari {
 public:
  int M_;
  int block_size_;
  typedef Eigen::Block<Eigen::MatrixXd> Block_;
  vari** vari_ref_A_;
  vari** vari_ref_L_;

  /**
   * Constructor for cholesky function.
   *
   * Stores varis for A.  Instantiates and stores varis for L.
   * Instantiates and stores dummy vari for upper triangular part of var
   * result returned in cholesky_decompose function call
   *
   * variRefL aren't on the chainable autodiff stack, only used for storage
   * and computation. Note that varis for L are constructed externally in
   * cholesky_decompose.
   *
   * block_size_ determined using the same calculation Eigen/LLT.h
   *
   * @param A matrix
   * @param L_A matrix, cholesky factor of A
   */
  cholesky_block(const Eigen::Matrix<var, -1, -1>& A,
                 const Eigen::Matrix<double, -1, -1>& L_A)
      : vari(0.0),
        M_(A.rows()),
        vari_ref_A_(ChainableStack::instance().memalloc_.alloc_array<vari*>(
            A.rows() * (A.rows() + 1) / 2)),
        vari_ref_L_(ChainableStack::instance().memalloc_.alloc_array<vari*>(
            A.rows() * (A.rows() + 1) / 2)) {
    size_t pos = 0;
    block_size_ = std::max(M_ / 8, 8);
    block_size_ = std::min(block_size_, 128);
    for (size_type j = 0; j < M_; ++j) {
      for (size_type i = j; i < M_; ++i) {
        vari_ref_A_[pos] = A.coeffRef(i, j).vi_;
        vari_ref_L_[pos] = new vari(L_A.coeffRef(i, j), false);
        ++pos;
      }
    }
  }

  /**
   * Symbolic adjoint calculation for cholesky factor A
   *
   * @param L cholesky factor
   * @param L_adj matrix of adjoints of L
   */
  inline void symbolic_rev(Block_& L, Block_& L_adj) {
    using Eigen::Lower;
    using Eigen::StrictlyUpper;
    using Eigen::Upper;
    L.transposeInPlace();
    L_adj = (L * L_adj.triangularView<Lower>()).eval();
    L_adj.triangularView<StrictlyUpper>()
        = L_adj.adjoint().triangularView<StrictlyUpper>();
    L.triangularView<Upper>().solveInPlace(L_adj);
    L.triangularView<Upper>().solveInPlace(L_adj.transpose());
  }

  /**
   * Reverse mode differentiation algorithm refernce:
   *
   * Iain Murray: Differentiation of the Cholesky decomposition, 2016.
   *
   */
  virtual void chain() {
    using Eigen::Block;
    using Eigen::Lower;
    using Eigen::MatrixXd;
    using Eigen::StrictlyUpper;
    using Eigen::Upper;
    auto L_adj = Eigen::MatrixXd::Zero(M_, M_).eval();
    auto L = Eigen::MatrixXd::Zero(M_, M_).eval();

    size_t pos = 0;
    for (size_type j = 0; j < M_; ++j) {
      for (size_type i = j; i < M_; ++i) {
        L_adj.coeffRef(i, j) = vari_ref_L_[pos]->adj_;
        L.coeffRef(i, j) = vari_ref_L_[pos]->val_;
        ++pos;
      }
    }

    for (int k = M_; k > 0; k -= block_size_) {
      int j = std::max(0, k - block_size_);
      Block_ R = L.block(j, 0, k - j, j);
      Block_ D = L.block(j, j, k - j, k - j);
      Block_ B = L.block(k, 0, M_ - k, j);
      Block_ C = L.block(k, j, M_ - k, k - j);
      Block_ R_adj = L_adj.block(j, 0, k - j, j);
      Block_ D_adj = L_adj.block(j, j, k - j, k - j);
      Block_ B_adj = L_adj.block(k, 0, M_ - k, j);
      Block_ C_adj = L_adj.block(k, j, M_ - k, k - j);
      if (C_adj.size() > 0) {
        C_adj = D.transpose()
                    .triangularView<Upper>()
                    .solve(C_adj.transpose())
                    .transpose();
        B_adj.noalias() -= C_adj * R;
        D_adj.noalias() -= C_adj.transpose() * C;
      }
      symbolic_rev(D, D_adj);
      R_adj.noalias() -= C_adj.transpose() * B;
      R_adj.noalias() -= D_adj.selfadjointView<Lower>() * R;
      D_adj.diagonal() *= 0.5;
      D_adj.triangularView<StrictlyUpper>().setZero();
    }
    pos = 0;
    for (size_type j = 0; j < M_; ++j)
      for (size_type i = j; i < M_; ++i)
        vari_ref_A_[pos++]->adj_ += L_adj.coeffRef(i, j);
  }
};

class cholesky_scalar : public vari {
 public:
  int M_;
  vari** vari_ref_A_;
  vari** vari_ref_L_;

  /**
   * Constructor for cholesky function.
   *
   * Stores varis for A Instantiates and stores varis for L Instantiates
   * and stores dummy vari for upper triangular part of var result returned
   * in cholesky_decompose function call
   *
   * variRefL aren't on the chainable autodiff stack, only used for storage
   * and computation. Note that varis for L are constructed externally in
   * cholesky_decompose.
   *
   * @param A matrix
   * @param L_A matrix, cholesky factor of A
   */
  cholesky_scalar(const Eigen::Matrix<var, -1, -1>& A,
                  const Eigen::Matrix<double, -1, -1>& L_A)
      : vari(0.0),
        M_(A.rows()),
        vari_ref_A_(ChainableStack::instance().memalloc_.alloc_array<vari*>(
            A.rows() * (A.rows() + 1) / 2)),
        vari_ref_L_(ChainableStack::instance().memalloc_.alloc_array<vari*>(
            A.rows() * (A.rows() + 1) / 2)) {
    size_t accum = 0;
    size_t accum_i = accum;
    for (size_type j = 0; j < M_; ++j) {
      for (size_type i = j; i < M_; ++i) {
        accum_i += i;
        size_t pos = j + accum_i;
        vari_ref_A_[pos] = A.coeffRef(i, j).vi_;
        vari_ref_L_[pos] = new vari(L_A.coeffRef(i, j), false);
      }
      accum += j;
      accum_i = accum;
    }
  }

  /**
   * Reverse mode differentiation algorithm refernce:
   *
   * Mike Giles. An extended collection of matrix derivative results for
   * forward and reverse mode AD.  Jan. 2008.
   *
   * Note algorithm  as laid out in Giles is row-major, so Eigen::Matrices
   * are explicitly storage order RowMajor, whereas Eigen defaults to
   * ColumnMajor. Also note algorithm starts by calculating the adjoint for
   * A(M_ - 1, M_ - 1), hence pos on line 94 is decremented to start at pos
   * = M_ * (M_ + 1) / 2.
   */
  virtual void chain() {
    using Eigen::Matrix;
    using Eigen::RowMajor;
    Matrix<double, -1, -1, RowMajor> adjL(M_, M_);
    Matrix<double, -1, -1, RowMajor> LA(M_, M_);
    Matrix<double, -1, -1, RowMajor> adjA(M_, M_);
    size_t pos = 0;
    for (size_type i = 0; i < M_; ++i) {
      for (size_type j = 0; j <= i; ++j) {
        adjL.coeffRef(i, j) = vari_ref_L_[pos]->adj_;
        LA.coeffRef(i, j) = vari_ref_L_[pos]->val_;
        ++pos;
      }
    }

    --pos;
    for (int i = M_ - 1; i >= 0; --i) {
      for (int j = i; j >= 0; --j) {
        if (i == j) {
          adjA.coeffRef(i, j) = 0.5 * adjL.coeff(i, j) / LA.coeff(i, j);
        } else {
          adjA.coeffRef(i, j) = adjL.coeff(i, j) / LA.coeff(j, j);
          adjL.coeffRef(j, j)
              -= adjL.coeff(i, j) * LA.coeff(i, j) / LA.coeff(j, j);
        }
        for (int k = j - 1; k >= 0; --k) {
          adjL.coeffRef(i, k) -= adjA.coeff(i, j) * LA.coeff(j, k);
          adjL.coeffRef(j, k) -= adjA.coeff(i, j) * LA.coeff(i, k);
        }
        vari_ref_A_[pos--]->adj_ += adjA.coeffRef(i, j);
      }
    }
  }
};
#ifdef STAN_OPENCL
class cholesky_opencl : public vari {
 public:
  int M_;
<<<<<<< HEAD
  vari** variRefA_;
  vari** variRefL_;
=======
  vari** vari_ref_A_;
  vari** vari_ref_L_;
>>>>>>> d4c86467

  /**
   * Constructor for GPU cholesky function.
   *
   * Stores varis for A.  Instantiates and stores varis for L.
   * Instantiates and stores dummy vari for upper triangular part of var
   * result returned in cholesky_decompose function call
   *
   * variRefL aren't on the chainable autodiff stack, only used for storage
   * and computation. Note that varis for L are constructed externally in
   * cholesky_decompose.
   *
   *
   * @param A matrix
   * @param L_A matrix, cholesky factor of A
   */
  cholesky_opencl(const Eigen::Matrix<var, -1, -1>& A,
                  const Eigen::Matrix<double, -1, -1>& L_A)
      : vari(0.0),
        M_(A.rows()),
<<<<<<< HEAD
        variRefA_(ChainableStack::instance().memalloc_.alloc_array<vari*>(
            A.rows() * (A.rows() + 1) / 2)),
        variRefL_(ChainableStack::instance().memalloc_.alloc_array<vari*>(
=======
        vari_ref_A_(ChainableStack::instance().memalloc_.alloc_array<vari*>(
            A.rows() * (A.rows() + 1) / 2)),
        vari_ref_L_(ChainableStack::instance().memalloc_.alloc_array<vari*>(
>>>>>>> d4c86467
            A.rows() * (A.rows() + 1) / 2)) {
    size_t pos = 0;
    for (size_type j = 0; j < M_; ++j) {
      for (size_type i = j; i < M_; ++i) {
<<<<<<< HEAD
        variRefA_[pos] = A.coeffRef(i, j).vi_;
        variRefL_[pos] = new vari(L_A.coeffRef(i, j), false);
=======
        vari_ref_A_[pos] = A.coeffRef(i, j).vi_;
        vari_ref_L_[pos] = new vari(L_A.coeffRef(i, j), false);
>>>>>>> d4c86467
        ++pos;
      }
    }
  }
<<<<<<< HEAD
=======

  /**
   * Symbolic adjoint calculation for cholesky factor A
   *
   * @param L cholesky factor
   * @param L_adj matrix of adjoints of L
   */
  inline void symbolic_rev(matrix_gpu& L, matrix_gpu& L_adj) {
    L_adj = transpose(L) * L_adj;
    L_adj.triangular_transpose<TriangularMapGPU::LowerToUpper>();
    L = transpose(lower_triangular_inverse(L));
    L_adj = L * transpose(L * L_adj);
    L_adj.triangular_transpose<TriangularMapGPU::LowerToUpper>();
  }

>>>>>>> d4c86467
  /**
   * Reverse mode differentiation algorithm using a GPU
   *
   * Reference:
   *
   * Iain Murray: Differentiation of the Cholesky decomposition, 2016.
   *
   */
  virtual void chain() {
<<<<<<< HEAD
    using Eigen::MatrixXd;
    MatrixXd Lbar_(M_, M_);
    MatrixXd L_(M_, M_);
    Lbar_.setZero();
    L_.setZero();
=======
    auto L_adj_cpu = Eigen::MatrixXd::Zero(M_, M_).eval();
    auto L_cpu = Eigen::MatrixXd::Zero(M_, M_).eval();
>>>>>>> d4c86467

    size_t pos = 0;
    for (size_type j = 0; j < M_; ++j) {
      for (size_type i = j; i < M_; ++i) {
<<<<<<< HEAD
        Lbar_.coeffRef(i, j) = variRefL_[pos]->adj_;
        L_.coeffRef(i, j) = variRefL_[pos]->val_;
=======
        L_adj_cpu.coeffRef(i, j) = vari_ref_L_[pos]->adj_;
        L_cpu.coeffRef(i, j) = vari_ref_L_[pos]->val_;
>>>>>>> d4c86467
        ++pos;
      }
    }

<<<<<<< HEAD
    matrix_gpu L(L_);
    matrix_gpu Lbar(Lbar_);
    int block_size_
        = M_ / opencl_context.tuning_opts().cholesky_rev_block_partition;
    block_size_ = std::max(block_size_, 8);
    block_size_ = std::min(
        block_size_, opencl_context.tuning_opts().cholesky_rev_min_block_size);
    // The following is a GPU implementation of
    // the chain() function from the cholesky_block
    // vari class implementation
    for (int k = M_; k > 0; k -= block_size_) {
      const int j = std::max(0, k - block_size_);
=======
    matrix_gpu L(L_cpu);
    matrix_gpu L_adj(L_adj_cpu);
    int block_size
        = M_ / opencl_context.tuning_opts().cholesky_rev_block_partition;
    block_size = std::max(block_size, 8);
    block_size = std::min(
        block_size, opencl_context.tuning_opts().cholesky_rev_min_block_size);
    // The following is a GPU implementation of
    // the chain() function from the cholesky_block
    // vari class implementation
    for (int k = M_; k > 0; k -= block_size) {
      const int j = std::max(0, k - block_size);
>>>>>>> d4c86467
      const int k_j_ind = k - j;
      const int m_k_ind = M_ - k;

      matrix_gpu R(k_j_ind, j);
      matrix_gpu D(k_j_ind, k_j_ind);
      matrix_gpu B(m_k_ind, j);
      matrix_gpu C(m_k_ind, k_j_ind);

<<<<<<< HEAD
      matrix_gpu Rbar(k_j_ind, j);
      matrix_gpu Dbar(k_j_ind, k_j_ind);
      matrix_gpu Bbar(m_k_ind, j);
      matrix_gpu Cbar(m_k_ind, k_j_ind);
=======
      matrix_gpu R_adj(k_j_ind, j);
      matrix_gpu D_adj(k_j_ind, k_j_ind);
      matrix_gpu B_adj(m_k_ind, j);
      matrix_gpu C_adj(m_k_ind, k_j_ind);
>>>>>>> d4c86467

      R.sub_block(L, j, 0, 0, 0, k_j_ind, j);
      D.sub_block(L, j, j, 0, 0, k_j_ind, k_j_ind);
      B.sub_block(L, k, 0, 0, 0, m_k_ind, j);
      C.sub_block(L, k, j, 0, 0, m_k_ind, k_j_ind);

<<<<<<< HEAD
      Rbar.sub_block(Lbar, j, 0, 0, 0, k_j_ind, j);
      Dbar.sub_block(Lbar, j, j, 0, 0, k_j_ind, k_j_ind);
      Bbar.sub_block(Lbar, k, 0, 0, 0, m_k_ind, j);
      Cbar.sub_block(Lbar, k, j, 0, 0, m_k_ind, k_j_ind);

      Cbar = Cbar * lower_triangular_inverse(D);
      Bbar = Bbar - Cbar * R;
      Dbar = Dbar - transpose(Cbar) * C;

      // the implementation of the symbolic_rev inline function
      // for the GPU
      Dbar = transpose(D) * Dbar;
      Dbar.triangular_transpose<TriangularMapGPU::LowerToUpper>();
      D = transpose(lower_triangular_inverse(D));
      Dbar = D * transpose(D * Dbar);
      Dbar.triangular_transpose<TriangularMapGPU::LowerToUpper>();
      // end of symbolic_rev inline function

      Rbar = Rbar - transpose(Cbar) * B;
      Rbar = Rbar - Dbar * R;
      Dbar = diagonal_multiply(Dbar, 0.5);
      Dbar.zeros<stan::math::TriangularViewGPU::Upper>();

      Lbar.sub_block(Rbar, 0, 0, j, 0, k_j_ind, j);
      Lbar.sub_block(Dbar, 0, 0, j, j, k_j_ind, k_j_ind);
      Lbar.sub_block(Bbar, 0, 0, k, 0, m_k_ind, j);
      Lbar.sub_block(Cbar, 0, 0, k, j, m_k_ind, k_j_ind);
    }
    copy(Lbar_, Lbar);
    pos = 0;
    for (size_type j = 0; j < M_; ++j)
      for (size_type i = j; i < M_; ++i)
        variRefA_[pos++]->adj_ += Lbar_.coeffRef(i, j);
=======
      R_adj.sub_block(L_adj, j, 0, 0, 0, k_j_ind, j);
      D_adj.sub_block(L_adj, j, j, 0, 0, k_j_ind, k_j_ind);
      B_adj.sub_block(L_adj, k, 0, 0, 0, m_k_ind, j);
      C_adj.sub_block(L_adj, k, j, 0, 0, m_k_ind, k_j_ind);

      C_adj = C_adj * lower_triangular_inverse(D);
      B_adj = B_adj - C_adj * R;
      D_adj = D_adj - transpose(C_adj) * C;

      symbolic_rev(D, D_adj);

      R_adj = R_adj - transpose(C_adj) * B - D_adj * R;
      D_adj = diagonal_multiply(D_adj, 0.5);
      D_adj.zeros<stan::math::TriangularViewGPU::Upper>();

      L_adj.sub_block(R_adj, 0, 0, j, 0, k_j_ind, j);
      L_adj.sub_block(D_adj, 0, 0, j, j, k_j_ind, k_j_ind);
      L_adj.sub_block(B_adj, 0, 0, k, 0, m_k_ind, j);
      L_adj.sub_block(C_adj, 0, 0, k, j, m_k_ind, k_j_ind);
    }
    copy(L_adj_cpu, L_adj);
    pos = 0;
    for (size_type j = 0; j < M_; ++j)
      for (size_type i = j; i < M_; ++i)
        vari_ref_A_[pos++]->adj_ += L_adj_cpu.coeffRef(i, j);
>>>>>>> d4c86467
  }
};
#endif

/**
 * Reverse mode specialization of cholesky decomposition
 *
 * Internally calls Eigen::LLT rather than using
 * stan::math::cholesky_decompose in order to use an inplace decomposition.
 *
 * Note chainable stack varis are created below in Matrix<var, -1, -1>
 *
 * @param A Matrix
 * @return L cholesky factor of A
 */
inline Eigen::Matrix<var, -1, -1> cholesky_decompose(
    const Eigen::Matrix<var, -1, -1>& A) {
  check_square("cholesky_decompose", "A", A);
  Eigen::Matrix<double, -1, -1> L_A(value_of_rec(A));
#ifdef STAN_OPENCL
  if (L_A.rows() > opencl_context.tuning_opts().cholesky_size_worth_transfer) {
    L_A = cholesky_decompose(L_A);
  } else {
    check_symmetric("cholesky_decompose", "A", A);
    Eigen::LLT<Eigen::Ref<Eigen::MatrixXd>, Eigen::Lower> L_factor(L_A);
    check_pos_definite("cholesky_decompose", "m", L_factor);
  }
#else
  check_symmetric("cholesky_decompose", "A", A);
  Eigen::LLT<Eigen::Ref<Eigen::MatrixXd>, Eigen::Lower> L_factor(L_A);
  check_pos_definite("cholesky_decompose", "m", L_factor);
#endif
  // Memory allocated in arena.
  // cholesky_scalar gradient faster for small matrices compared to
  // cholesky_block
  vari* dummy = new vari(0.0, false);
  Eigen::Matrix<var, -1, -1> L(A.rows(), A.cols());
  if (L_A.rows() <= 35) {
    cholesky_scalar* baseVari = new cholesky_scalar(A, L_A);
    size_t accum = 0;
    size_t accum_i = accum;
    for (size_type j = 0; j < L.cols(); ++j) {
      for (size_type i = j; i < L.cols(); ++i) {
        accum_i += i;
        size_t pos = j + accum_i;
        L.coeffRef(i, j).vi_ = baseVari->vari_ref_L_[pos];
      }
      for (size_type k = 0; k < j; ++k)
        L.coeffRef(k, j).vi_ = dummy;
      accum += j;
      accum_i = accum;
    }
  } else {
#ifdef STAN_OPENCL
    if (L_A.rows()
        > opencl_context.tuning_opts().cholesky_size_worth_transfer) {
      cholesky_opencl* baseVari = new cholesky_opencl(A, L_A);
<<<<<<< HEAD
      internal::set_lower_tri_coeff_ref(L, baseVari->variRefL_);
    } else {
      cholesky_block* baseVari = new cholesky_block(A, L_A);
      internal::set_lower_tri_coeff_ref(L, baseVari->variRefL_);
    }
#else
    cholesky_block* baseVari = new cholesky_block(A, L_A);
    internal::set_lower_tri_coeff_ref(L, baseVari->variRefL_);
=======
      internal::set_lower_tri_coeff_ref(L, baseVari->vari_ref_L_);
    } else {
      cholesky_block* baseVari = new cholesky_block(A, L_A);
      internal::set_lower_tri_coeff_ref(L, baseVari->vari_ref_L_);
    }
#else
    cholesky_block* baseVari = new cholesky_block(A, L_A);
    internal::set_lower_tri_coeff_ref(L, baseVari->vari_ref_L_);
>>>>>>> d4c86467
#endif
  }

  return L;
}
}  // namespace math
}  // namespace stan
#endif<|MERGE_RESOLUTION|>--- conflicted
+++ resolved
@@ -33,29 +33,17 @@
  * Set the lower right triangular of a var matrix given a set of vari**
  *
  * @param L Matrix of vars
-<<<<<<< HEAD
- * @param variRef Values to be set in lower right triangular of L.
- * @return None, L modified by reference.
- */
-inline void set_lower_tri_coeff_ref(Eigen::Matrix<var, -1, -1>& L,
-                                    vari**& variRef) {
-=======
  * @param vari_ref Values to be set in lower right triangular of L.
  * @return None, L modified by reference.
  */
 inline void set_lower_tri_coeff_ref(Eigen::Matrix<var, -1, -1>& L,
                                     vari** vari_ref) {
->>>>>>> d4c86467
   size_t pos = 0;
   vari* dummy = new vari(0.0, false);
 
   for (size_type j = 0; j < L.cols(); ++j) {
     for (size_type i = j; i < L.cols(); ++i) {
-<<<<<<< HEAD
-      L.coeffRef(i, j).vi_ = variRef[pos++];
-=======
       L.coeffRef(i, j).vi_ = vari_ref[pos++];
->>>>>>> d4c86467
     }
     for (size_type k = 0; k < j; ++k)
       L.coeffRef(k, j).vi_ = dummy;
@@ -272,13 +260,8 @@
 class cholesky_opencl : public vari {
  public:
   int M_;
-<<<<<<< HEAD
-  vari** variRefA_;
-  vari** variRefL_;
-=======
   vari** vari_ref_A_;
   vari** vari_ref_L_;
->>>>>>> d4c86467
 
   /**
    * Constructor for GPU cholesky function.
@@ -299,32 +282,19 @@
                   const Eigen::Matrix<double, -1, -1>& L_A)
       : vari(0.0),
         M_(A.rows()),
-<<<<<<< HEAD
-        variRefA_(ChainableStack::instance().memalloc_.alloc_array<vari*>(
-            A.rows() * (A.rows() + 1) / 2)),
-        variRefL_(ChainableStack::instance().memalloc_.alloc_array<vari*>(
-=======
         vari_ref_A_(ChainableStack::instance().memalloc_.alloc_array<vari*>(
             A.rows() * (A.rows() + 1) / 2)),
         vari_ref_L_(ChainableStack::instance().memalloc_.alloc_array<vari*>(
->>>>>>> d4c86467
             A.rows() * (A.rows() + 1) / 2)) {
     size_t pos = 0;
     for (size_type j = 0; j < M_; ++j) {
       for (size_type i = j; i < M_; ++i) {
-<<<<<<< HEAD
-        variRefA_[pos] = A.coeffRef(i, j).vi_;
-        variRefL_[pos] = new vari(L_A.coeffRef(i, j), false);
-=======
         vari_ref_A_[pos] = A.coeffRef(i, j).vi_;
         vari_ref_L_[pos] = new vari(L_A.coeffRef(i, j), false);
->>>>>>> d4c86467
         ++pos;
       }
     }
   }
-<<<<<<< HEAD
-=======
 
   /**
    * Symbolic adjoint calculation for cholesky factor A
@@ -340,7 +310,6 @@
     L_adj.triangular_transpose<TriangularMapGPU::LowerToUpper>();
   }
 
->>>>>>> d4c86467
   /**
    * Reverse mode differentiation algorithm using a GPU
    *
@@ -350,45 +319,18 @@
    *
    */
   virtual void chain() {
-<<<<<<< HEAD
-    using Eigen::MatrixXd;
-    MatrixXd Lbar_(M_, M_);
-    MatrixXd L_(M_, M_);
-    Lbar_.setZero();
-    L_.setZero();
-=======
     auto L_adj_cpu = Eigen::MatrixXd::Zero(M_, M_).eval();
     auto L_cpu = Eigen::MatrixXd::Zero(M_, M_).eval();
->>>>>>> d4c86467
 
     size_t pos = 0;
     for (size_type j = 0; j < M_; ++j) {
       for (size_type i = j; i < M_; ++i) {
-<<<<<<< HEAD
-        Lbar_.coeffRef(i, j) = variRefL_[pos]->adj_;
-        L_.coeffRef(i, j) = variRefL_[pos]->val_;
-=======
         L_adj_cpu.coeffRef(i, j) = vari_ref_L_[pos]->adj_;
         L_cpu.coeffRef(i, j) = vari_ref_L_[pos]->val_;
->>>>>>> d4c86467
         ++pos;
       }
     }
 
-<<<<<<< HEAD
-    matrix_gpu L(L_);
-    matrix_gpu Lbar(Lbar_);
-    int block_size_
-        = M_ / opencl_context.tuning_opts().cholesky_rev_block_partition;
-    block_size_ = std::max(block_size_, 8);
-    block_size_ = std::min(
-        block_size_, opencl_context.tuning_opts().cholesky_rev_min_block_size);
-    // The following is a GPU implementation of
-    // the chain() function from the cholesky_block
-    // vari class implementation
-    for (int k = M_; k > 0; k -= block_size_) {
-      const int j = std::max(0, k - block_size_);
-=======
     matrix_gpu L(L_cpu);
     matrix_gpu L_adj(L_adj_cpu);
     int block_size
@@ -401,7 +343,6 @@
     // vari class implementation
     for (int k = M_; k > 0; k -= block_size) {
       const int j = std::max(0, k - block_size);
->>>>>>> d4c86467
       const int k_j_ind = k - j;
       const int m_k_ind = M_ - k;
 
@@ -410,58 +351,16 @@
       matrix_gpu B(m_k_ind, j);
       matrix_gpu C(m_k_ind, k_j_ind);
 
-<<<<<<< HEAD
-      matrix_gpu Rbar(k_j_ind, j);
-      matrix_gpu Dbar(k_j_ind, k_j_ind);
-      matrix_gpu Bbar(m_k_ind, j);
-      matrix_gpu Cbar(m_k_ind, k_j_ind);
-=======
       matrix_gpu R_adj(k_j_ind, j);
       matrix_gpu D_adj(k_j_ind, k_j_ind);
       matrix_gpu B_adj(m_k_ind, j);
       matrix_gpu C_adj(m_k_ind, k_j_ind);
->>>>>>> d4c86467
 
       R.sub_block(L, j, 0, 0, 0, k_j_ind, j);
       D.sub_block(L, j, j, 0, 0, k_j_ind, k_j_ind);
       B.sub_block(L, k, 0, 0, 0, m_k_ind, j);
       C.sub_block(L, k, j, 0, 0, m_k_ind, k_j_ind);
 
-<<<<<<< HEAD
-      Rbar.sub_block(Lbar, j, 0, 0, 0, k_j_ind, j);
-      Dbar.sub_block(Lbar, j, j, 0, 0, k_j_ind, k_j_ind);
-      Bbar.sub_block(Lbar, k, 0, 0, 0, m_k_ind, j);
-      Cbar.sub_block(Lbar, k, j, 0, 0, m_k_ind, k_j_ind);
-
-      Cbar = Cbar * lower_triangular_inverse(D);
-      Bbar = Bbar - Cbar * R;
-      Dbar = Dbar - transpose(Cbar) * C;
-
-      // the implementation of the symbolic_rev inline function
-      // for the GPU
-      Dbar = transpose(D) * Dbar;
-      Dbar.triangular_transpose<TriangularMapGPU::LowerToUpper>();
-      D = transpose(lower_triangular_inverse(D));
-      Dbar = D * transpose(D * Dbar);
-      Dbar.triangular_transpose<TriangularMapGPU::LowerToUpper>();
-      // end of symbolic_rev inline function
-
-      Rbar = Rbar - transpose(Cbar) * B;
-      Rbar = Rbar - Dbar * R;
-      Dbar = diagonal_multiply(Dbar, 0.5);
-      Dbar.zeros<stan::math::TriangularViewGPU::Upper>();
-
-      Lbar.sub_block(Rbar, 0, 0, j, 0, k_j_ind, j);
-      Lbar.sub_block(Dbar, 0, 0, j, j, k_j_ind, k_j_ind);
-      Lbar.sub_block(Bbar, 0, 0, k, 0, m_k_ind, j);
-      Lbar.sub_block(Cbar, 0, 0, k, j, m_k_ind, k_j_ind);
-    }
-    copy(Lbar_, Lbar);
-    pos = 0;
-    for (size_type j = 0; j < M_; ++j)
-      for (size_type i = j; i < M_; ++i)
-        variRefA_[pos++]->adj_ += Lbar_.coeffRef(i, j);
-=======
       R_adj.sub_block(L_adj, j, 0, 0, 0, k_j_ind, j);
       D_adj.sub_block(L_adj, j, j, 0, 0, k_j_ind, k_j_ind);
       B_adj.sub_block(L_adj, k, 0, 0, 0, m_k_ind, j);
@@ -487,7 +386,6 @@
     for (size_type j = 0; j < M_; ++j)
       for (size_type i = j; i < M_; ++i)
         vari_ref_A_[pos++]->adj_ += L_adj_cpu.coeffRef(i, j);
->>>>>>> d4c86467
   }
 };
 #endif
@@ -545,16 +443,6 @@
     if (L_A.rows()
         > opencl_context.tuning_opts().cholesky_size_worth_transfer) {
       cholesky_opencl* baseVari = new cholesky_opencl(A, L_A);
-<<<<<<< HEAD
-      internal::set_lower_tri_coeff_ref(L, baseVari->variRefL_);
-    } else {
-      cholesky_block* baseVari = new cholesky_block(A, L_A);
-      internal::set_lower_tri_coeff_ref(L, baseVari->variRefL_);
-    }
-#else
-    cholesky_block* baseVari = new cholesky_block(A, L_A);
-    internal::set_lower_tri_coeff_ref(L, baseVari->variRefL_);
-=======
       internal::set_lower_tri_coeff_ref(L, baseVari->vari_ref_L_);
     } else {
       cholesky_block* baseVari = new cholesky_block(A, L_A);
@@ -563,7 +451,6 @@
 #else
     cholesky_block* baseVari = new cholesky_block(A, L_A);
     internal::set_lower_tri_coeff_ref(L, baseVari->vari_ref_L_);
->>>>>>> d4c86467
 #endif
   }
 
