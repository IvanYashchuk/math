--- conflicted
+++ resolved
@@ -264,14 +264,9 @@
  * The user can also specify the relative tolerance
  * (xtol in Eigen's code), the function tolerance,
  * and the maximum number of steps (maxfev in Eigen's code).
-<<<<<<< HEAD
  * 
  * Signature to maintain backward compatibility, will be removed
  * in the future.
-=======
- *
- * Signature to maintain backward compatibility.
->>>>>>> 167c9cad
  *
  * @tparam F type of equation system function.
  * @tparam T1  Type of elements in x vector.
