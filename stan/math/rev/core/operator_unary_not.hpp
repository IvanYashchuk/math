--- conflicted
+++ resolved
@@ -15,15 +15,8 @@
  * @param[in] x argument
  * @return negation of argument value
  */
-<<<<<<< HEAD
-  template <typename Var, require_var_t<Var>...>
+template <typename Var, require_var_t<Var>...>
 inline bool operator!(Var&& x) { return !x.val(); }
-=======
-template <typename T, require_var_t<T>...>
-inline bool operator!(T&& x) {
-  return !x.val();
-}
->>>>>>> f8f2e3a1
 
 }  // namespace math
 }  // namespace stan
