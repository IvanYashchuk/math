--- conflicted
+++ resolved
@@ -245,67 +245,26 @@
    * @return a vector of states, each state being a vector of the
    * same size as the state variable, corresponding to a time in ts.
    */
-<<<<<<< HEAD
   std::vector<std::vector<T_Return>> integrate() {  // NOLINT(runtime/int)
     std::vector<std::vector<T_Return>> y;
-=======
-  template <typename F, typename T_initial, typename T_param, typename T_t0,
-            typename T_ts>
-  std::vector<std::vector<return_type_t<T_initial, T_param, T_t0, T_ts>>>
-  integrate(const F& f, const std::vector<T_initial>& y0, const T_t0& t0,
-            const std::vector<T_ts>& ts, const std::vector<T_param>& theta,
-            const std::vector<double>& x, const std::vector<int>& x_int,
-            std::ostream* msgs, double relative_tolerance,
-            double absolute_tolerance,
-            long int max_num_steps) {  // NOLINT(runtime/int)
-    using initial_var = stan::is_var<T_initial>;
-    using param_var = stan::is_var<T_param>;
-
-    const char* fun = "integrate_ode_cvodes";
-
-    const double t0_dbl = value_of(t0);
-    const std::vector<double> ts_dbl = value_of(ts);
-
-    check_finite(fun, "initial state", y0);
-    check_finite(fun, "initial time", t0_dbl);
-    check_finite(fun, "times", ts_dbl);
-    check_finite(fun, "parameter vector", theta);
-    check_finite(fun, "continuous data", x);
-    check_nonzero_size(fun, "times", ts);
-    check_nonzero_size(fun, "initial state", y0);
-    check_ordered(fun, "times", ts_dbl);
-    check_less(fun, "initial time", t0_dbl, ts_dbl[0]);
-    if (relative_tolerance <= 0) {
-      invalid_argument("integrate_ode_cvodes", "relative_tolerance,",
-                       relative_tolerance, "", ", must be greater than 0");
-    }
-    if (absolute_tolerance <= 0) {
-      invalid_argument("integrate_ode_cvodes", "absolute_tolerance,",
-                       absolute_tolerance, "", ", must be greater than 0");
-    }
-    if (max_num_steps <= 0) {
-      invalid_argument("integrate_ode_cvodes", "max_num_steps,", max_num_steps,
-                       "", ", must be greater than 0");
-    }
->>>>>>> 09d3f52c
 
     const double t0_dbl = value_of(t0_);
     const std::vector<double> ts_dbl = value_of(ts_);
+
+    std::vector<double> dy0_dt0;
+    if (is_var<T_t0>::value) {
+      std::vector<double> y0_dbl = value_of(y0_);
+      dy0_dt0 = apply([&](auto&&... args) {
+	  return f_.template operator()<double, double, decltype(value_of(args))...>(value_of(t0_), y0_dbl, value_of(args)..., msgs_);
+	}, args_tuple_);
+      check_size_match("coupled_ode_observer", "dy_dt", dy0_dt0.size(), "states", N_);
+    }
 
     void* cvodes_mem = CVodeCreate(Lmm);
     if (cvodes_mem == nullptr) {
       throw std::runtime_error("CVodeCreate failed to allocate memory");
     }
 
-<<<<<<< HEAD
-=======
-    const size_t coupled_size = cvodes_data.coupled_ode_.size();
-
-    std::vector<std::vector<return_type_t<T_initial, T_param, T_t0, T_ts>>> y;
-    coupled_ode_observer<F, T_initial, T_param, T_t0, T_ts> observer(
-        f, y0, theta, t0, ts, x, x_int, msgs, y);
-
->>>>>>> 09d3f52c
     try {
       check_flag_sundials(CVodeInit(cvodes_mem, &cvodes_integrator::cv_rhs, t0_dbl,
                                     nv_state_),
@@ -354,7 +313,7 @@
         }
 
         //observer(cvodes_data.coupled_state_, t_final);
-	y.emplace_back(coupled_ode_.build_output(coupled_state_, ts_[n]));
+	y.emplace_back(coupled_ode_.build_output(dy0_dt0, coupled_state_, t0_, ts_[n]));
 
 	t_init = t_final;
       }
