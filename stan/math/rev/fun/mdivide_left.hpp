--- conflicted
+++ resolved
@@ -172,19 +172,10 @@
 };
 }  // namespace internal
 
-<<<<<<< HEAD
 template <typename T1, typename T2,
           require_all_eigen_vt<is_var, T1, T2> * = nullptr>
 inline Eigen::Matrix<var, T1::RowsAtCompileTime, T2::ColsAtCompileTime>
 mdivide_left(const T1 &A, const T2 &b) {
-  Eigen::Matrix<var, T1::RowsAtCompileTime, T2::ColsAtCompileTime> res(
-      b.rows(), b.cols());
-
-=======
-template <int R1, int C1, int R2, int C2>
-inline Eigen::Matrix<var, R1, C2> mdivide_left(
-    const Eigen::Matrix<var, R1, C1> &A, const Eigen::Matrix<var, R2, C2> &b) {
->>>>>>> cdb9d14a
   check_square("mdivide_left", "A", A);
   check_multiplicable("mdivide_left", "A", A, "b", b);
   if (A.size() == 0) {
@@ -199,27 +190,18 @@
       T1::RowsAtCompileTime, T1::ColsAtCompileTime, T2::RowsAtCompileTime,
       T2::ColsAtCompileTime>(A, b);
 
-  Eigen::Matrix<var, R1, C2> res(b.rows(), b.cols());
+  Eigen::Matrix<var, T1::RowsAtCompileTime, T2::ColsAtCompileTime> res(
+      b.rows(), b.cols());
   res.vi() = Eigen::Map<matrix_vi>(baseVari->variRefC_, res.rows(), res.cols());
 
   return res;
 }
 
-<<<<<<< HEAD
 template <typename T1, typename T2, require_eigen_vt<is_var, T1> * = nullptr,
           require_eigen_t<T2> * = nullptr,
           require_same_vt<double, T2> * = nullptr>
 inline Eigen::Matrix<var, T1::RowsAtCompileTime, T2::ColsAtCompileTime>
 mdivide_left(const T1 &A, const T2 &b) {
-  Eigen::Matrix<var, T1::RowsAtCompileTime, T2::ColsAtCompileTime> res(
-      b.rows(), b.cols());
-
-=======
-template <int R1, int C1, int R2, int C2>
-inline Eigen::Matrix<var, R1, C2> mdivide_left(
-    const Eigen::Matrix<var, R1, C1> &A,
-    const Eigen::Matrix<double, R2, C2> &b) {
->>>>>>> cdb9d14a
   check_square("mdivide_left", "A", A);
   check_multiplicable("mdivide_left", "A", A, "b", b);
   if (A.size() == 0) {
@@ -234,27 +216,18 @@
       T1::RowsAtCompileTime, T1::ColsAtCompileTime, T2::RowsAtCompileTime,
       T2::ColsAtCompileTime>(A, b);
 
-  Eigen::Matrix<var, R1, C2> res(b.rows(), b.cols());
+  Eigen::Matrix<var, T1::RowsAtCompileTime, T2::ColsAtCompileTime> res(
+      b.rows(), b.cols());
   res.vi() = Eigen::Map<matrix_vi>(baseVari->variRefC_, res.rows(), res.cols());
 
   return res;
 }
 
-<<<<<<< HEAD
 template <typename T1, typename T2, require_eigen_t<T1> * = nullptr,
           require_same_vt<double, T1> * = nullptr,
           require_eigen_vt<is_var, T2> * = nullptr>
 inline Eigen::Matrix<var, T1::RowsAtCompileTime, T2::ColsAtCompileTime>
 mdivide_left(const T1 &A, const T2 &b) {
-  Eigen::Matrix<var, T1::RowsAtCompileTime, T2::ColsAtCompileTime> res(
-      b.rows(), b.cols());
-
-=======
-template <int R1, int C1, int R2, int C2>
-inline Eigen::Matrix<var, R1, C2> mdivide_left(
-    const Eigen::Matrix<double, R1, C1> &A,
-    const Eigen::Matrix<var, R2, C2> &b) {
->>>>>>> cdb9d14a
   check_square("mdivide_left", "A", A);
   check_multiplicable("mdivide_left", "A", A, "b", b);
   if (A.size() == 0) {
@@ -269,7 +242,8 @@
       T1::RowsAtCompileTime, T1::ColsAtCompileTime, T2::RowsAtCompileTime,
       T2::ColsAtCompileTime>(A, b);
 
-  Eigen::Matrix<var, R1, C2> res(b.rows(), b.cols());
+  Eigen::Matrix<var, T1::RowsAtCompileTime, T2::ColsAtCompileTime> res(
+      b.rows(), b.cols());
   res.vi() = Eigen::Map<matrix_vi>(baseVari->variRefC_, res.rows(), res.cols());
 
   return res;
