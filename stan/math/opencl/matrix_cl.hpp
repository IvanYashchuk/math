#ifndef STAN_MATH_OPENCL_MATRIX_CL_HPP
#define STAN_MATH_OPENCL_MATRIX_CL_HPP
#ifdef STAN_OPENCL
#include <stan/math/prim/mat/fun/Eigen.hpp>
#include <stan/math/prim/meta.hpp>
#include <stan/math/opencl/is_matrix_cl.hpp>
#include <stan/math/opencl/opencl_context.hpp>
#include <stan/math/opencl/matrix_cl_view.hpp>
#include <stan/math/opencl/err/check_opencl.hpp>
#include <stan/math/prim/arr/fun/vec_concat.hpp>
#include <stan/math/prim/scal/err/check_size_match.hpp>
#include <stan/math/prim/scal/err/domain_error.hpp>
#include <cl.hpp>
#include <algorithm>
#include <iostream>
#include <string>
#include <type_traits>
#include <vector>

/** \ingroup opencl
 *  @file stan/math/opencl/matrix_cl.hpp
 *  @brief The matrix_cl class - allocates memory space on the OpenCL device,
 *    functions for transfering matrices to and from OpenCL devices
 */
namespace stan {
namespace math {
<<<<<<< HEAD

/** \ingroup opencl
=======
/**
>>>>>>> e27e1cff
 * Represents a matrix on the OpenCL device.
 * @tparam T an arithmetic type for the type stored in the OpenCL buffer.
 */
template <typename T>
class matrix_cl<T, require_arithmetic_t<T>> {
 private:
  cl::Buffer buffer_cl_;  // Holds the allocated memory on the device
  int rows_{0};
  int cols_{0};
  // Holds info on if matrix is a special type
  matrix_cl_view view_{matrix_cl_view::Entire};
  mutable std::vector<cl::Event> write_events_;  // Tracks write jobs
  mutable std::vector<cl::Event> read_events_;   // Tracks reads

 public:
  using Scalar = T;
  using type = T;
  // Forward declare the methods that work in place on the matrix
  template <matrix_cl_view matrix_view = matrix_cl_view::Entire>
  void zeros();
  template <matrix_cl_view matrix_view = matrix_cl_view::Entire>
  void zeros_strict_tri();
  template <TriangularMapCL triangular_map = TriangularMapCL::LowerToUpper>
  void triangular_transpose();

  void sub_block(const matrix_cl<T, require_arithmetic_t<T>>& A, size_t A_i,
                 size_t A_j, size_t this_i, size_t this_j, size_t nrows,
                 size_t ncols);
  int rows() const { return rows_; }

  int cols() const { return cols_; }

  int size() const { return rows_ * cols_; }

  const matrix_cl_view& view() const { return view_; }

  void view(const matrix_cl_view& view) { view_ = view; }

  /** \ingroup opencl
   * Clear the write events from the event stacks.
   */
  inline void clear_write_events() const {
    write_events_.clear();
    return;
  }

  /** \ingroup opencl
   * Clear the read events from the event stacks.
   */
  inline void clear_read_events() const {
    read_events_.clear();
    return;
  }

  /** \ingroup opencl
   * Clear the write events from the event stacks.
   */
  inline void clear_read_write_events() const {
    read_events_.clear();
    write_events_.clear();
    return;
  }

  /** \ingroup opencl
   * Get the events from the event stacks.
   * @return The write event stack.
   */
  inline const std::vector<cl::Event>& write_events() const {
    return write_events_;
  }

  /** \ingroup opencl
   * Get the events from the event stacks.
   * @return The read/write event stack.
   */
  inline const std::vector<cl::Event>& read_events() const {
    return read_events_;
  }

  /** \ingroup opencl
   * Get the events from the event stacks.
   * @return The read/write event stack.
   */
  inline const std::vector<cl::Event> read_write_events() const {
    return vec_concat(this->read_events(), this->write_events());
  }

  /** \ingroup opencl
   * Add an event to the read event stack.
   * @param new_event The event to be pushed on the event stack.
   */
  inline void add_read_event(cl::Event new_event) const {
    this->read_events_.push_back(new_event);
  }

  /** \ingroup opencl
   * Add an event to the write event stack.
   * @param new_event The event to be pushed on the event stack.
   */
  inline void add_write_event(cl::Event new_event) const {
    this->write_events_.push_back(new_event);
  }

  /** \ingroup opencl
   * Add an event to the read/write event stack.
   * @param new_event The event to be pushed on the event stack.
   */
  inline void add_read_write_event(cl::Event new_event) const {
    this->read_events_.push_back(new_event);
    this->write_events_.push_back(new_event);
  }

  /** \ingroup opencl
   * Waits for the write events and clears the read event stack.
   */
  inline void wait_for_write_events() const {
    cl::CommandQueue queue = opencl_context.queue();
    cl::Event copy_event;
    queue.enqueueBarrierWithWaitList(&this->write_events(), &copy_event);
    copy_event.wait();
    write_events_.clear();
    return;
  }

  /** \ingroup opencl
   * Waits for the read events and clears the read event stack.
   */
  inline void wait_for_read_events() const {
    cl::CommandQueue queue = opencl_context.queue();
    cl::Event copy_event;
    queue.enqueueBarrierWithWaitList(&this->read_events(), &copy_event);
    copy_event.wait();
    read_events_.clear();
    return;
  }

  /** \ingroup opencl
   * Waits for read and write events to finish and clears the read, write, and
   * read/write event stacks.
   */
  inline void wait_for_read_write_events() const {
    cl::CommandQueue queue = opencl_context.queue();
    cl::Event copy_event;
    const std::vector<cl::Event> mat_events = this->read_write_events();
    queue.enqueueBarrierWithWaitList(&mat_events, &copy_event);
    copy_event.wait();
    read_events_.clear();
    write_events_.clear();
    return;
  }

  const cl::Buffer& buffer() const { return buffer_cl_; }
  cl::Buffer& buffer() { return buffer_cl_; }

  matrix_cl() {}
  /** \ingroup opencl
   * Construct a matrix_cl<T> from an existing cl::Buffer object. The matrix
   * directly uses given buffer - no copying is done.
   *
   * @param A the cl::Buffer object to construct the matrix from
   * @param R number of rows
   * @param C number of columns
   * @param partial_view view of the matrix
   */
  matrix_cl(cl::Buffer& A, const int R, const int C,
            matrix_cl_view partial_view = matrix_cl_view::Entire)
      : buffer_cl_(A), rows_(R), cols_(C), view_(partial_view) {}

  matrix_cl(const matrix_cl<T>& A)
      : rows_(A.rows()), cols_(A.cols()), view_(A.view()) {
    if (A.size() == 0) {
      return;
    }
    this->wait_for_read_write_events();
    cl::Context& ctx = opencl_context.context();
    cl::CommandQueue queue = opencl_context.queue();
    try {
      buffer_cl_ = cl::Buffer(ctx, CL_MEM_READ_WRITE, sizeof(T) * this->size());
      cl::Event cstr_event;
      queue.enqueueCopyBuffer(A.buffer(), this->buffer(), 0, 0,
                              A.size() * sizeof(T), &A.write_events(),
                              &cstr_event);
      this->add_write_event(cstr_event);
      A.add_read_event(cstr_event);
    } catch (const cl::Error& e) {
      check_opencl_error("copy (OpenCL)->(OpenCL)", e);
    }
  }

  explicit matrix_cl(matrix_cl<T>&& A)
      : buffer_cl_(std::move(A.buffer_cl_)),
        rows_(A.rows_),
        cols_(A.cols_),
        view_(A.view_),
        write_events_(std::move(A.write_events_)),
        read_events_(std::move(A.read_events_)) {}

  /** \ingroup opencl
   * Constructor for the matrix_cl that
   * creates a copy of the Eigen matrix on the OpenCL device.
   *
   * @param A the Eigen matrix
   *
   * @throw <code>std::invalid_argument</code> if the
   * matrices do not have matching dimensions
   */
  template <typename Vec, require_std_vector_vt<is_eigen, Vec>...,
            require_same_st<Vec, T>...>
  explicit matrix_cl(Vec&& A) try : rows_(A.empty() ? 0 : A[0].size()),
                                    cols_(A.size()) {
    if (this->size() == 0) {
      return;
    }

    cl::Context& ctx = opencl_context.context();
    cl::CommandQueue& queue = opencl_context.queue();
    // creates the OpenCL buffer to copy the Eigen
    // matrix to the OpenCL device
    buffer_cl_ = cl::Buffer(ctx, CL_MEM_READ_WRITE, sizeof(T) * size());
    for (int i = 0, offset_size = 0; i < cols_; i++, offset_size += rows_) {
      check_size_match("matrix constructor", "input rows", A[i].size(),
                       "matrix_cl rows", rows_);
      /** \ingroup opencl
       * Writes the contents of A[i] to the OpenCL buffer
       * starting at the offset sizeof(double)*start.
       * CL_TRUE denotes that the call is blocking as
       * we do not want to execute any further kernels
       * on the device until we are sure that the data
       * is finished transfering
       */
      cl::Event write_event;
      queue.enqueueWriteBuffer(
          buffer_cl_,
          opencl_context.in_order() || std::is_rvalue_reference<Vec&&>::value,
          sizeof(T) * offset_size, sizeof(T) * rows_, A[i].data(), nullptr,
          &write_event);
      this->add_write_event(write_event);
    }
  } catch (const cl::Error& e) {
    check_opencl_error("matrix constructor", e);
  }

  /** \ingroup opencl
   * Constructor for the matrix_cl that
   * only allocates the buffer on the OpenCL device.
   * Regardless of `partial_view`, whole matrix is stored.
   *
   * @param rows number of matrix rows, must be greater or equal to 0
   * @param cols number of matrix columns, must be greater or equal to 0
   * @param partial_view which part of the matrix is used
   *
   * @throw <code>std::system_error</code> if the
   * matrices do not have matching dimensions
   *
   */
  matrix_cl(const int rows, const int cols,
            matrix_cl_view partial_view = matrix_cl_view::Entire)
      : rows_(rows), cols_(cols), view_(partial_view) {
    if (size() == 0) {
      return;
    }
    cl::Context& ctx = opencl_context.context();
    try {
      // creates the OpenCL buffer of the provided size
      buffer_cl_
          = cl::Buffer(ctx, CL_MEM_READ_WRITE, sizeof(T) * rows_ * cols_);
    } catch (const cl::Error& e) {
      check_opencl_error("matrix constructor", e);
    }
  }

  /** \ingroup opencl
   * Constructor for the matrix_cl that
   * creates a copy of the Eigen matrix on the OpenCL device.
   * Regardless of `partial_view`, whole matrix is stored.
   *
   * @tparam T type of data in the \c Eigen \c Matrix
   * @param A the \c Eigen \c Matrix
   * @param partial_view which part of the matrix is used
   *
   * @throw <code>std::system_error</code> if the
   * matrices do not have matching dimensions
   */
  template <typename Mat, require_eigen_t<Mat>..., require_same_vt<Mat, T>...>
  explicit matrix_cl(Mat&& A,
                     matrix_cl_view partial_view = matrix_cl_view::Entire)
      : rows_(A.rows()), cols_(A.cols()), view_(partial_view) {
    if (size() == 0) {
      return;
    }
    cl::Context& ctx = opencl_context.context();
    try {
      buffer_cl_ = cl::Buffer(ctx, CL_MEM_READ_WRITE, sizeof(T) * A.size());
      cl::Event transfer_event;
      cl::CommandQueue& queue = opencl_context.queue();
      queue.enqueueWriteBuffer(
          this->buffer_cl_,
          opencl_context.in_order() || std::is_rvalue_reference<Mat&&>::value,
          0, sizeof(T) * A.size(), A.eval().data(), nullptr, &transfer_event);
      this->add_write_event(transfer_event);
    } catch (const cl::Error& e) {
      check_opencl_error("matrix constructor", e);
    }
  }

  /** \ingroup opencl
   * Constructor for the matrix_cl that
   * creates a copy of a scalar on the OpenCL device.
   * Regardless of `partial_view`, whole matrix is stored.
   *
   * @param A the scalar
   * @param partial_view which part of the matrix is used
   */
  template <typename Scal,
            typename = require_same_t<T, std::remove_reference_t<Scal>>>
  explicit matrix_cl(Scal&& A,
                     matrix_cl_view partial_view = matrix_cl_view::Diagonal)
      : rows_(1), cols_(1), view_(partial_view) {
    cl::Context& ctx = opencl_context.context();
    cl::CommandQueue& queue = opencl_context.queue();
    try {
      buffer_cl_ = cl::Buffer(ctx, CL_MEM_READ_WRITE, sizeof(std::decay_t<T>));
      cl::Event transfer_event;
      queue.enqueueWriteBuffer(
          buffer_cl_,
          opencl_context.in_order() || std::is_rvalue_reference<T&&>::value, 0,
          sizeof(std::decay_t<T>), &A, nullptr, &transfer_event);
      this->add_write_event(transfer_event);
    } catch (const cl::Error& e) {
      check_opencl_error("matrix constructor", e);
    }
  }

<<<<<<< HEAD
  /** \ingroup opencl
=======
  /**
   * Construct a matrix_cl of size Nx1 from \c std::vector
   *
   * @param A Standard vector
   * @param partial_view which part of the matrix is used
   * @throw <code>std::system_error</code> if the
   * matrices do not have matching dimensions
   */
  template <typename Vec, require_std_vector_t<Vec>...,
            require_same_vt<Vec, T>...>
  explicit matrix_cl(Vec&& A,
                     matrix_cl_view partial_view = matrix_cl_view::Entire)
      : matrix_cl(std::forward<Vec>(A), A.size(), 1) {}

  /**
>>>>>>> e27e1cff
   * Construct from \c std::vector with given rows and columns
   *
   * @param A Standard vector
   * @param R Number of rows the matrix should have.
   * @param C Number of columns the matrix should have.
   * @param partial_view which part of the matrix is used
   * @throw <code>std::system_error</code> if the
   * matrices do not have matching dimensions
   */
  template <typename Vec, require_std_vector_t<Vec>...,
            require_same_vt<Vec, T>...>
  explicit matrix_cl(Vec&& A, const int& R, const int& C,
                     matrix_cl_view partial_view = matrix_cl_view::Entire)
      : rows_(R), cols_(C), view_(partial_view) {
    if (size() == 0) {
      return;
    }
    cl::Context& ctx = opencl_context.context();
    cl::CommandQueue& queue = opencl_context.queue();
    try {
      buffer_cl_ = cl::Buffer(ctx, CL_MEM_READ_WRITE, sizeof(T) * A.size());
      cl::Event transfer_event;
      queue.enqueueWriteBuffer(
          buffer_cl_,
          opencl_context.in_order() || std::is_rvalue_reference<Vec&&>::value,
          0, sizeof(T) * A.size(), A.data(), nullptr, &transfer_event);
      this->add_write_event(transfer_event);
    } catch (const cl::Error& e) {
      check_opencl_error("matrix constructor", e);
    }
  }

  /** \ingroup opencl
   * Construct from \c array of doubles with given rows and columns
   *
   * @param A array of doubles
   * @param R Number of rows the matrix should have.
   * @param C Number of columns the matrix should have.
   * @param partial_view which part of the matrix is used
   * @throw <code>std::system_error</code> if the
   * matrices do not have matching dimensions
   */
  template <typename U, require_same_t<T, U>...>
  explicit matrix_cl(const U* A, const int& R, const int& C,
                     matrix_cl_view partial_view = matrix_cl_view::Entire)
      : rows_(R), cols_(C), view_(partial_view) {
    if (size() == 0) {
      return;
    }
    cl::Context& ctx = opencl_context.context();
    cl::CommandQueue& queue = opencl_context.queue();
    try {
      buffer_cl_ = cl::Buffer(ctx, CL_MEM_READ_WRITE, sizeof(T) * size());
      cl::Event transfer_event;
      queue.enqueueWriteBuffer(buffer_cl_, opencl_context.in_order(), 0,
                               sizeof(T) * size(), A, nullptr, &transfer_event);
      this->add_write_event(transfer_event);
    } catch (const cl::Error& e) {
      check_opencl_error("matrix constructor", e);
    }
  }

  /** \ingroup opencl
   * Assign a \c matrix_cl to another
   */
  matrix_cl<T>& operator=(matrix_cl<T>&& a) {
    view_ = a.view();
    rows_ = a.rows();
    cols_ = a.cols();
    this->wait_for_read_write_events();
    buffer_cl_ = std::move(a.buffer_cl_);
    write_events_ = std::move(a.write_events_);
    read_events_ = std::move(a.read_events_);
    return *this;
  }

  /** \ingroup opencl
   * Assign a \c matrix_cl to another
   */
  matrix_cl<T>& operator=(const matrix_cl<T>& a) {
    this->view_ = a.view();
    this->rows_ = a.rows();
    this->cols_ = a.cols();
    cl::Context& ctx = opencl_context.context();
    cl::CommandQueue queue = opencl_context.queue();
    try {
      buffer_cl_ = cl::Buffer(ctx, CL_MEM_READ_WRITE, sizeof(T) * this->size());
      cl::Event cstr_event;
      queue.enqueueCopyBuffer(a.buffer(), this->buffer(), 0, 0,
                              a.size() * sizeof(T), &a.write_events(),
                              &cstr_event);
      this->add_write_event(cstr_event);
      a.add_read_event(cstr_event);
    } catch (const cl::Error& e) {
      check_opencl_error("copy (OpenCL)->(OpenCL)", e);
    }
    return *this;
  }
};  // namespace math

template <typename T>
using matrix_cl_prim = matrix_cl<T, require_arithmetic_t<T>>;

template <typename T>
using matrix_cl_fp = matrix_cl<T, require_floating_point_t<T>>;

}  // namespace math
}  // namespace stan

#endif
#endif<|MERGE_RESOLUTION|>--- conflicted
+++ resolved
@@ -24,12 +24,8 @@
  */
 namespace stan {
 namespace math {
-<<<<<<< HEAD
 
 /** \ingroup opencl
-=======
-/**
->>>>>>> e27e1cff
  * Represents a matrix on the OpenCL device.
  * @tparam T an arithmetic type for the type stored in the OpenCL buffer.
  */
@@ -363,10 +359,7 @@
     }
   }
 
-<<<<<<< HEAD
-  /** \ingroup opencl
-=======
-  /**
+  /** \ingroup opencl
    * Construct a matrix_cl of size Nx1 from \c std::vector
    *
    * @param A Standard vector
@@ -381,7 +374,6 @@
       : matrix_cl(std::forward<Vec>(A), A.size(), 1) {}
 
   /**
->>>>>>> e27e1cff
    * Construct from \c std::vector with given rows and columns
    *
    * @param A Standard vector
