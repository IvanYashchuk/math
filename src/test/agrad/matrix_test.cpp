#include <gtest/gtest.h>

#include <cstddef>
#include <stdexcept>
#include <complex>

#include <stan/agrad/matrix.hpp>

using stan::agrad::var;

using stan::math::matrix_d;
using stan::agrad::matrix_v;
using stan::math::vector_d;
using stan::agrad::vector_v;
using stan::math::row_vector_d;
using stan::agrad::row_vector_v;

typedef stan::agrad::var AVAR;
typedef std::vector<AVAR> AVEC;
typedef std::vector<double> VEC;


AVEC createAVEC(AVAR x) {
  AVEC v;
  v.push_back(x);
  return v;
}
AVEC createAVEC(AVAR x1, AVAR x2) {
  AVEC v = createAVEC(x1);
  v.push_back(x2);
  return v;
}
AVEC createAVEC(AVAR x1, AVAR x2, AVAR x3) {
  AVEC v = createAVEC(x1,x2);
  v.push_back(x3);
  return v;
}
AVEC createAVEC(AVAR x1, AVAR x2, AVAR x3, AVAR x4) {
  AVEC v = createAVEC(x1,x2,x3);
  v.push_back(x4);
  return v;
}

VEC cgrad(AVAR f, AVAR x1) {
  AVEC x = createAVEC(x1);
  VEC g;
  f.grad(x,g);
  return g;
}

VEC cgrad(AVAR f, AVAR x1, AVAR x2) {
  AVEC x = createAVEC(x1,x2);
  VEC g;
  f.grad(x,g);
  return g;
}

VEC cgrad(AVAR f, AVAR x1, AVAR x2, AVAR x3) {
  AVEC x = createAVEC(x1,x2,x3);
  VEC g;
  f.grad(x,g);
  return g;
}

VEC cgrad(AVAR f, AVAR x1, AVAR x2, AVAR x3, AVAR x4) {
  AVEC x = createAVEC(x1,x2,x3,x4);
  VEC g;
  f.grad(x,g);
  return g;
}

VEC cgradvec(AVAR f, AVEC x) {
  VEC g;
  f.grad(x,g);
  return g;
}


// to_var tests
TEST(agrad_matrix,to_var_scalar) {
  double d = 5.0;
  var v = 5.0;
  stan::agrad::var var_x = stan::agrad::to_var(d);
  EXPECT_FLOAT_EQ(5.0, var_x.val());
  
  var_x = stan::agrad::to_var(v);
  EXPECT_FLOAT_EQ(5.0, var_x.val());
}
TEST(agrad_matrix,to_var_matrix) {
  matrix_d m_d(2,3);
  m_d << 0, 1, 2, 3, 4, 5;
  matrix_v m_v = stan::agrad::to_var(m_d);
  
  EXPECT_EQ(2, m_v.rows());
  EXPECT_EQ(3, m_v.cols());
  for (int ii = 0; ii < 2; ii++) 
    for (int jj = 0; jj < 3; jj++)
      EXPECT_FLOAT_EQ(ii*3 + jj, m_v(ii, jj).val());
}
TEST(agrad_matrix,to_var_ref_matrix) {
  matrix_d m_d(2,3);
  m_d << 0, 1, 2, 3, 4, 5;

  matrix_v m_v(5,5);
  EXPECT_EQ(5, m_v.rows());
  EXPECT_EQ(5, m_v.cols());

  stan::agrad::to_var(m_d, m_v);  
  EXPECT_EQ(2, m_v.rows());
  EXPECT_EQ(3, m_v.cols());
  EXPECT_FLOAT_EQ(0, m_v(0, 0).val());
  EXPECT_FLOAT_EQ(1, m_v(0, 1).val());
  EXPECT_FLOAT_EQ(2, m_v(0, 2).val());
  EXPECT_FLOAT_EQ(3, m_v(1, 0).val());
  EXPECT_FLOAT_EQ(4, m_v(1, 1).val());
  EXPECT_FLOAT_EQ(5, m_v(1, 2).val());
}
TEST(agrad_matrix,to_var_vector) {
  vector_d d(5);
  vector_v v(5);
  
  d << 1, 2, 3, 4, 5;
  v << 1, 2, 3, 4, 5;
  
  vector_v out = stan::agrad::to_var(d);
  EXPECT_FLOAT_EQ(1, out(0).val());
  EXPECT_FLOAT_EQ(2, out(1).val());
  EXPECT_FLOAT_EQ(3, out(2).val());
  EXPECT_FLOAT_EQ(4, out(3).val());
  EXPECT_FLOAT_EQ(5, out(4).val());

  out = stan::agrad::to_var(v);
  EXPECT_FLOAT_EQ(1, out(0).val());
  EXPECT_FLOAT_EQ(2, out(1).val());
  EXPECT_FLOAT_EQ(3, out(2).val());
  EXPECT_FLOAT_EQ(4, out(3).val());
  EXPECT_FLOAT_EQ(5, out(4).val());
}
TEST(agrad_matrix,to_var_ref_vector) {
  vector_d d(5);
  vector_v v(5);
  
  d << 1, 2, 3, 4, 5;
  v << 1, 2, 3, 4, 5;
  
  vector_v output;
  stan::agrad::to_var(d, output);
  EXPECT_FLOAT_EQ(1, output(0).val());
  EXPECT_FLOAT_EQ(2, output(1).val());
  EXPECT_FLOAT_EQ(3, output(2).val());
  EXPECT_FLOAT_EQ(4, output(3).val());
  EXPECT_FLOAT_EQ(5, output(4).val());

  stan::agrad::to_var(v, output);
  EXPECT_FLOAT_EQ(1, output(0).val());
  EXPECT_FLOAT_EQ(2, output(1).val());
  EXPECT_FLOAT_EQ(3, output(2).val());
  EXPECT_FLOAT_EQ(4, output(3).val());
  EXPECT_FLOAT_EQ(5, output(4).val());
}
TEST(agrad_matrix,to_var_rowvector) {
  row_vector_d d(5);
  row_vector_v v(5);
  
  d << 1, 2, 3, 4, 5;
  v << 1, 2, 3, 4, 5;
  
  row_vector_v output = stan::agrad::to_var(d);
  EXPECT_FLOAT_EQ(1, output(0).val());
  EXPECT_FLOAT_EQ(2, output(1).val());
  EXPECT_FLOAT_EQ(3, output(2).val());
  EXPECT_FLOAT_EQ(4, output(3).val());
  EXPECT_FLOAT_EQ(5, output(4).val());

  output.resize(0);
  output = stan::agrad::to_var(v);
  EXPECT_FLOAT_EQ(1, output(0).val());
  EXPECT_FLOAT_EQ(2, output(1).val());
  EXPECT_FLOAT_EQ(3, output(2).val());
  EXPECT_FLOAT_EQ(4, output(3).val());
  EXPECT_FLOAT_EQ(5, output(4).val());
}
TEST(agrad_matrix,to_var_ref_rowvector) {
  row_vector_d d(5);
  row_vector_v v(5);

  d << 1, 2, 3, 4, 5;
  v << 1, 2, 3, 4, 5;
 
  row_vector_v output;
  stan::agrad::to_var(d, output);
  EXPECT_FLOAT_EQ(1, output(0).val());
  EXPECT_FLOAT_EQ(2, output(1).val());
  EXPECT_FLOAT_EQ(3, output(2).val());
  EXPECT_FLOAT_EQ(4, output(3).val());
  EXPECT_FLOAT_EQ(5, output(4).val());

  output.resize(0);
  stan::agrad::to_var(d, output);
  EXPECT_FLOAT_EQ(1, output(0).val());
  EXPECT_FLOAT_EQ(2, output(1).val());
  EXPECT_FLOAT_EQ(3, output(2).val());
  EXPECT_FLOAT_EQ(4, output(3).val());
  EXPECT_FLOAT_EQ(5, output(4).val());
}
// end to_var tests

// rows tests
TEST(agrad_matrix,rows_vector) {
  vector_v v(5);
  v << 0, 1, 2, 3, 4;
  EXPECT_EQ(5U, stan::agrad::rows(v));
  
  v.resize(0);
  EXPECT_EQ(0U, stan::agrad::rows(v));
}
TEST(agrad_matrix,rows_rowvector) {
  row_vector_v rv(5);
  rv << 0, 1, 2, 3, 4;
  EXPECT_EQ(1U, stan::agrad::rows(rv));

  rv.resize(0);
  EXPECT_EQ(1U, stan::agrad::rows(rv));
}
TEST(agrad_matrix,rows_matrix) {
  matrix_v m(2,3);
  m << 0, 1, 2, 3, 4, 5;
  EXPECT_EQ(2U, stan::agrad::rows(m));
  
  m.resize(0,2);
  EXPECT_EQ(0U, stan::agrad::rows(m));
}
// end rows tests

// cols tests
TEST(agrad_matrix,cols_vector) {
  vector_v v(5);
  v << 0, 1, 2, 3, 4;
  EXPECT_EQ(1U, stan::agrad::cols(v));

  v.resize(0);
  EXPECT_EQ(1U, stan::agrad::cols(v));
}
TEST(agrad_matrix,cols_rowvector) {
  row_vector_v rv(5);
  rv << 0, 1, 2, 3, 4;
  EXPECT_EQ(5U, stan::agrad::cols(rv));
  
  rv.resize(0);
  EXPECT_EQ(0U, stan::agrad::cols(rv));
}
TEST(agrad_matrix,cols_matrix) {
  matrix_v m(2,3);
  m << 0, 1, 2, 3, 4, 5;
  EXPECT_EQ(3U, stan::agrad::cols(m));
  
  m.resize(5, 0);
  EXPECT_EQ(0U, stan::agrad::cols(m));
}
// end cols_tests

// determinant tests
TEST(agrad_matrix,determinant) {
  matrix_v v(2,2);
  v << 0, 1, 2, 3;

  var det;
  det = stan::agrad::determinant(v);
  EXPECT_FLOAT_EQ(-2, det.val());
}
TEST(agrad_matrix,deteriminant_exception) {
  matrix_v v(2,3);

  var det;
  EXPECT_THROW(det = stan::agrad::determinant(v), std::domain_error);
}
TEST(agrad_matrix,determinant_grad) {
  matrix_v X(2,2);
  AVAR a = 2.0;
  AVAR b = 3.0;
  AVAR c = 5.0;
  AVAR d = 7.0;
  X << a, b, c, d;

  AVEC x = createAVEC(a,b,c,d);

  AVAR f = X.determinant();

  // det = ad - bc
  EXPECT_FLOAT_EQ(-1.0,f.val());

  std::vector<double> g;
  f.grad(x,g);
  EXPECT_FLOAT_EQ(7.0,g[0]);
  EXPECT_FLOAT_EQ(-5.0,g[1]);
  EXPECT_FLOAT_EQ(-3.0,g[2]);
  EXPECT_FLOAT_EQ(2.0,g[3]);
}
TEST(agrad_matrix,determinant3by3) {
  // just test it can handle it
  matrix_v Z(9,9);
  for (int i = 0; i < 9; ++i)
    for (int j = 0; j < 9; ++j)
      Z(i,j) = i * j + 1;
  AVAR h = Z.determinant();
  h = h; // supresses set but not used warning
}

// end determinant tests

// dot_product tests
TEST(agrad_matrix, dot_product_vector_vector) {
  vector_d vd_1(3), vd_2(3);
  vector_v vv_1(3), vv_2(3);
  
  vd_1 << 1, 3, -5;
  vv_1 << 1, 3, -5;
  vd_2 << 4, -2, -1;
  vv_2 << 4, -2, -1;

  EXPECT_FLOAT_EQ(3, stan::agrad::dot_product(vv_1, vd_2).val());
  EXPECT_FLOAT_EQ(3, stan::agrad::dot_product(vd_1, vv_2).val());
  EXPECT_FLOAT_EQ(3, stan::agrad::dot_product(vv_1, vv_2).val());
}
TEST(agrad_matrix, dot_product_vector_vector_exception) {
  vector_d d1(3);
  vector_v v1(3);
  vector_d d2(2);
  vector_v v2(4);

  EXPECT_THROW(stan::agrad::dot_product(v1, d2), std::domain_error);
  EXPECT_THROW(stan::agrad::dot_product(d1, v2), std::domain_error);
  EXPECT_THROW(stan::agrad::dot_product(v1, v2), std::domain_error);
}
TEST(agrad_matrix, dot_product_rowvector_vector) {
  row_vector_d d1(3);
  row_vector_v v1(3);
  vector_d d2(3);
  vector_v v2(3);
  
  d1 << 1, 3, -5;
  v1 << 1, 3, -5;
  d2 << 4, -2, -1;
  v2 << 4, -2, -1;

  EXPECT_FLOAT_EQ(3, stan::agrad::dot_product(v1, d2).val());
  EXPECT_FLOAT_EQ(3, stan::agrad::dot_product(d1, v2).val());
  EXPECT_FLOAT_EQ(3, stan::agrad::dot_product(v1, v2).val());
}
TEST(agrad_matrix, dot_product_rowvector_vector_exception) {
  row_vector_d d1(3);
  row_vector_v v1(3);
  vector_d d2(2);
  vector_v v2(4);

  EXPECT_THROW(stan::agrad::dot_product(v1, d2), std::domain_error);
  EXPECT_THROW(stan::agrad::dot_product(d1, v2), std::domain_error);
  EXPECT_THROW(stan::agrad::dot_product(v1, v2), std::domain_error);
}
TEST(agrad_matrix, dot_product_vector_rowvector) {
  vector_d d1(3);
  vector_v v1(3);
  row_vector_d d2(3);
  row_vector_v v2(3);
  
  d1 << 1, 3, -5;
  v1 << 1, 3, -5;
  d2 << 4, -2, -1;
  v2 << 4, -2, -1;
  
  EXPECT_FLOAT_EQ(3, stan::agrad::dot_product(v1, d2).val());
  EXPECT_FLOAT_EQ(3, stan::agrad::dot_product(d1, v2).val());
  EXPECT_FLOAT_EQ(3, stan::agrad::dot_product(v1, v2).val());
}
TEST(agrad_matrix, dot_product_vector_rowvector_exception) {
  vector_d d1(3);
  vector_v v1(3);
  row_vector_d d2(2);
  row_vector_v v2(4);

  EXPECT_THROW(stan::agrad::dot_product(v1, d2), std::domain_error);
  EXPECT_THROW(stan::agrad::dot_product(d1, v2), std::domain_error);
  EXPECT_THROW(stan::agrad::dot_product(v1, v2), std::domain_error);
}
TEST(agrad_matrix, dot_product_rowvector_rowvector) {
  row_vector_d d1(3), d2(3);
  row_vector_v v1(3), v2(3);
  
  d1 << 1, 3, -5;
  v1 << 1, 3, -5;
  d2 << 4, -2, -1;
  v2 << 4, -2, -1;

  EXPECT_FLOAT_EQ(3, stan::agrad::dot_product(v1, d2).val());
  EXPECT_FLOAT_EQ(3, stan::agrad::dot_product(d1, v2).val());
  EXPECT_FLOAT_EQ(3, stan::agrad::dot_product(v1, v2).val());
}
TEST(agrad_matrix, dot_product_rowvector_rowvector_exception) {
  row_vector_d d1(3), d2(2);
  row_vector_v v1(3), v2(4);

  EXPECT_THROW(stan::agrad::dot_product(v1, d2), std::domain_error);
  EXPECT_THROW(stan::agrad::dot_product(d1, v2), std::domain_error);
  EXPECT_THROW(stan::agrad::dot_product(v1, v2), std::domain_error);
}
// end dot_product tests

// exp tests
TEST(agrad_matrix, exp_matrix) {
  using stan::math::exp;
  matrix_d expected_output(2,2);
  matrix_v mv(2,2), output;
  int i,j;

  mv << 1, 2, 3, 4;
  expected_output << std::exp(1), std::exp(2), std::exp(3), std::exp(4);
  output = exp(mv);

  for (i = 0; i < 2; i++)
    for (j = 0; j < 2; j++)
      EXPECT_FLOAT_EQ(expected_output(i,j), output(i,j).val());
}

// log tests
TEST(agrad_matrix, log_matrix) {
  using stan::math::log;
  matrix_d expected_output(2,2);
  matrix_v mv(2,2), output;
  int i,j;

  mv << 1, 2, 3, 4;
  expected_output << std::log(1), std::log(2), std::log(3), std::log(4);
  output = log(mv);

  for (i = 0; i < 2; i++)
    for (j = 0; j < 2; j++)
      EXPECT_FLOAT_EQ(expected_output(i,j), output(i,j).val());
}

// scalar add/subtract tests
TEST(agrad_matrix,add_scalar) {
  matrix_v v(2,2);
  v << 1, 2, 3, 4;
  matrix_v result;

  result = add(2.0,v);
  EXPECT_FLOAT_EQ(3.0,result(0,0).val());
  EXPECT_FLOAT_EQ(4.0,result(0,1).val());
  EXPECT_FLOAT_EQ(5.0,result(1,0).val());
  EXPECT_FLOAT_EQ(6.0,result(1,1).val());

  result = add(v,2.0);
  EXPECT_FLOAT_EQ(3.0,result(0,0).val());
  EXPECT_FLOAT_EQ(4.0,result(0,1).val());
  EXPECT_FLOAT_EQ(5.0,result(1,0).val());
  EXPECT_FLOAT_EQ(6.0,result(1,1).val());
}

TEST(agrad_matrix,subtract_scalar) {
  using stan::math::subtract;
  matrix_v v(2,2);
  v << 1, 2, 3, 4;
  matrix_v result;

  result = subtract(2.0,v);
  EXPECT_FLOAT_EQ(1.0,result(0,0).val());
  EXPECT_FLOAT_EQ(0.0,result(0,1).val());
  EXPECT_FLOAT_EQ(-1.0,result(1,0).val());
  EXPECT_FLOAT_EQ(-2.0,result(1,1).val());

  result = subtract(v,2.0);
  EXPECT_FLOAT_EQ(-1.0,result(0,0).val());
  EXPECT_FLOAT_EQ(0.0,result(0,1).val());
  EXPECT_FLOAT_EQ(1.0,result(1,0).val());
  EXPECT_FLOAT_EQ(2.0,result(1,1).val());
}

// add tests
TEST(agrad_matrix, add_vector_vector) {
  using stan::math::add;
  vector_d vd_1(5);
  vector_d vd_2(5);
  vector_v vv_1(5);
  vector_v vv_2(5);
  
  vd_1 << 1, 2, 3, 4, 5;
  vv_1 << 1, 2, 3, 4, 5;
  vd_2 << 2, 3, 4, 5, 6;
  vv_2 << 2, 3, 4, 5, 6;
  
  vector_d expected_output(5);
  expected_output << 3, 5, 7, 9, 11;
  
  vector_d output_d;
  output_d = add(vd_1, vd_2);
  EXPECT_FLOAT_EQ(expected_output(0), output_d(0));
  EXPECT_FLOAT_EQ(expected_output(1), output_d(1));
  EXPECT_FLOAT_EQ(expected_output(2), output_d(2));
  EXPECT_FLOAT_EQ(expected_output(3), output_d(3));
  EXPECT_FLOAT_EQ(expected_output(4), output_d(4));  

  vector_v output_v = add(vv_1, vd_2);
  EXPECT_FLOAT_EQ(expected_output(0), output_v(0).val());
  EXPECT_FLOAT_EQ(expected_output(1), output_v(1).val());
  EXPECT_FLOAT_EQ(expected_output(2), output_v(2).val());
  EXPECT_FLOAT_EQ(expected_output(3), output_v(3).val());
  EXPECT_FLOAT_EQ(expected_output(4), output_v(4).val());  

  output_v = add(vd_1, vv_2);
  EXPECT_FLOAT_EQ(expected_output(0), output_v(0).val());
  EXPECT_FLOAT_EQ(expected_output(1), output_v(1).val());
  EXPECT_FLOAT_EQ(expected_output(2), output_v(2).val());
  EXPECT_FLOAT_EQ(expected_output(3), output_v(3).val());
  EXPECT_FLOAT_EQ(expected_output(4), output_v(4).val());  

  output_v = add(vv_1, vv_2);
  EXPECT_FLOAT_EQ(expected_output(0), output_v(0).val());
  EXPECT_FLOAT_EQ(expected_output(1), output_v(1).val());
  EXPECT_FLOAT_EQ(expected_output(2), output_v(2).val());
  EXPECT_FLOAT_EQ(expected_output(3), output_v(3).val());
  EXPECT_FLOAT_EQ(expected_output(4), output_v(4).val());  
}
TEST(agrad_matrix, add_vector_vector_exception) {
  using stan::math::add;
  vector_d d1(5), d2(1);
  vector_v v1(5), v2(1);
  
  EXPECT_THROW(add(d1, d2), std::domain_error);
  EXPECT_THROW(add(v1, d2), std::domain_error);
  EXPECT_THROW(add(d1, v2), std::domain_error);
  EXPECT_THROW(add(v1, v2), std::domain_error);
}
TEST(agrad_matrix, add_rowvector_rowvector) {
  using stan::math::add;
  row_vector_d rvd_1(5), rvd_2(5);
  row_vector_v rvv_1(5), rvv_2(5);

  rvd_1 << 1, 2, 3, 4, 5;
  rvv_1 << 1, 2, 3, 4, 5;
  rvd_2 << 2, 3, 4, 5, 6;
  rvv_2 << 2, 3, 4, 5, 6;
  
  row_vector_d expected_output(5);
  expected_output << 3, 5, 7, 9, 11;
  
  row_vector_d output_d = add(rvd_1, rvd_2);
  EXPECT_FLOAT_EQ(expected_output(0), output_d(0));
  EXPECT_FLOAT_EQ(expected_output(1), output_d(1));
  EXPECT_FLOAT_EQ(expected_output(2), output_d(2));
  EXPECT_FLOAT_EQ(expected_output(3), output_d(3));
  EXPECT_FLOAT_EQ(expected_output(4), output_d(4));  

  row_vector_v output_v = add(rvv_1, rvd_2);
  EXPECT_FLOAT_EQ(expected_output(0), output_v(0).val());
  EXPECT_FLOAT_EQ(expected_output(1), output_v(1).val());
  EXPECT_FLOAT_EQ(expected_output(2), output_v(2).val());
  EXPECT_FLOAT_EQ(expected_output(3), output_v(3).val());
  EXPECT_FLOAT_EQ(expected_output(4), output_v(4).val());  

  output_v = add(rvd_1, rvv_2);
  EXPECT_FLOAT_EQ(expected_output(0), output_v(0).val());
  EXPECT_FLOAT_EQ(expected_output(1), output_v(1).val());
  EXPECT_FLOAT_EQ(expected_output(2), output_v(2).val());
  EXPECT_FLOAT_EQ(expected_output(3), output_v(3).val());
  EXPECT_FLOAT_EQ(expected_output(4), output_v(4).val());  

  output_v = add(rvv_1, rvv_2);
  EXPECT_FLOAT_EQ(expected_output(0), output_v(0).val());
  EXPECT_FLOAT_EQ(expected_output(1), output_v(1).val());
  EXPECT_FLOAT_EQ(expected_output(2), output_v(2).val());
  EXPECT_FLOAT_EQ(expected_output(3), output_v(3).val());
  EXPECT_FLOAT_EQ(expected_output(4), output_v(4).val());  
}
TEST(agrad_matrix, add_rowvector_rowvector_exception) {
  using stan::math::add;
  row_vector_d d1(5), d2(2);
  row_vector_v v1(5), v2(2);

  row_vector_v output;
  EXPECT_THROW( add(d1, d2), std::domain_error);
  EXPECT_THROW( add(d1, v2), std::domain_error);
  EXPECT_THROW( add(v1, d2), std::domain_error);
  EXPECT_THROW( add(v1, v2), std::domain_error);
}
TEST(agrad_matrix, add_matrix_matrix) {
  using stan::math::add;
  matrix_d md_1(2,2), md_2(2,2);
  matrix_v mv_1(2,2), mv_2(2,2);

  md_1 << -10, 1, 10, 0;
  mv_1 << -10, 1, 10, 0;
  md_2 << 10, -10, 1, 2;
  mv_2 << 10, -10, 1, 2;
  
  matrix_d expected_output(2,2);
  expected_output << 0, -9, 11, 2;
  
  matrix_d output_d = add(md_1, md_2);
  EXPECT_FLOAT_EQ(expected_output(0,0), output_d(0,0));
  EXPECT_FLOAT_EQ(expected_output(0,1), output_d(0,1));
  EXPECT_FLOAT_EQ(expected_output(1,0), output_d(1,0));
  EXPECT_FLOAT_EQ(expected_output(1,1), output_d(1,1));

  matrix_v output_v = add(mv_1, md_2);
  EXPECT_FLOAT_EQ(expected_output(0,0), output_v(0,0).val());
  EXPECT_FLOAT_EQ(expected_output(0,1), output_v(0,1).val());
  EXPECT_FLOAT_EQ(expected_output(1,0), output_v(1,0).val());
  EXPECT_FLOAT_EQ(expected_output(1,1), output_v(1,1).val());

  output_v = add(md_1, mv_2);
  EXPECT_FLOAT_EQ(expected_output(0,0), output_v(0,0).val());
  EXPECT_FLOAT_EQ(expected_output(0,1), output_v(0,1).val());
  EXPECT_FLOAT_EQ(expected_output(1,0), output_v(1,0).val());
  EXPECT_FLOAT_EQ(expected_output(1,1), output_v(1,1).val());

  output_v = add(mv_1, mv_2);
  EXPECT_FLOAT_EQ(expected_output(0,0), output_v(0,0).val());
  EXPECT_FLOAT_EQ(expected_output(0,1), output_v(0,1).val());
  EXPECT_FLOAT_EQ(expected_output(1,0), output_v(1,0).val());
  EXPECT_FLOAT_EQ(expected_output(1,1), output_v(1,1).val());
}
TEST(agrad_matrix, add_matrix_matrix_exception) {
  using stan::math::add;

  matrix_d d1(2,2), d2(1,2);
  matrix_v v1(2,2), v2(1,2);

  EXPECT_THROW(add(d1, d2), std::domain_error);
  EXPECT_THROW(add(d1, v2), std::domain_error);
  EXPECT_THROW(add(v1, d2), std::domain_error);
  EXPECT_THROW(add(v1, v2), std::domain_error);
}
// end add tests

// subtract tests
TEST(agrad_matrix, subtract_vector_vector) {
  using stan::math::subtract;

  vector_d expected_output(5);
  vector_v output;
  vector_d output_d;
  vector_d vd_1(5), vd_2(5);
  vector_v vv_1(5), vv_2(5);

  vd_1 << 0, 2, -6, 10, 6;
  vv_1 << 0, 2, -6, 10, 6;
  vd_2 << 2, 3, 4, 5, 6;
  vv_2 << 2, 3, 4, 5, 6;
  
  expected_output << -2, -1, -10, 5, 0;
  
  output_d = subtract(vd_1, vd_2);
  EXPECT_FLOAT_EQ(expected_output(0), output_d(0));
  EXPECT_FLOAT_EQ(expected_output(1), output_d(1));
  EXPECT_FLOAT_EQ(expected_output(2), output_d(2));
  EXPECT_FLOAT_EQ(expected_output(3), output_d(3));
  EXPECT_FLOAT_EQ(expected_output(4), output_d(4));  

  output = subtract(vv_1, vd_2);
  EXPECT_FLOAT_EQ(expected_output(0), output(0).val());
  EXPECT_FLOAT_EQ(expected_output(1), output(1).val());
  EXPECT_FLOAT_EQ(expected_output(2), output(2).val());
  EXPECT_FLOAT_EQ(expected_output(3), output(3).val());
  EXPECT_FLOAT_EQ(expected_output(4), output(4).val());  

  output = subtract(vd_1, vv_2);
  EXPECT_FLOAT_EQ(expected_output(0), output(0).val());
  EXPECT_FLOAT_EQ(expected_output(1), output(1).val());
  EXPECT_FLOAT_EQ(expected_output(2), output(2).val());
  EXPECT_FLOAT_EQ(expected_output(3), output(3).val());
  EXPECT_FLOAT_EQ(expected_output(4), output(4).val());  

  output = subtract(vv_1, vv_2);
  EXPECT_FLOAT_EQ(expected_output(0), output(0).val());
  EXPECT_FLOAT_EQ(expected_output(1), output(1).val());
  EXPECT_FLOAT_EQ(expected_output(2), output(2).val());
  EXPECT_FLOAT_EQ(expected_output(3), output(3).val());
  EXPECT_FLOAT_EQ(expected_output(4), output(4).val());  
}
TEST(agrad_matrix, subtract_vector_vector_exception) {
  using stan::math::subtract;
  vector_d d1(5), d2(1);
  vector_v v1(5), v2(1);
  
  vector_v output;
  EXPECT_THROW( subtract(d1, d2), std::domain_error);
  EXPECT_THROW( subtract(v1, d2), std::domain_error);
  EXPECT_THROW( subtract(d1, v2), std::domain_error);
  EXPECT_THROW( subtract(v1, v2), std::domain_error);
}
TEST(agrad_matrix, subtract_rowvector_rowvector) {
  using stan::math::subtract;
  row_vector_d expected_output(5);
  row_vector_d  output_d;
  row_vector_v  output;
  row_vector_d rvd_1(5), rvd_2(5);
  row_vector_v rvv_1(5), rvv_2(5);

  rvd_1 << 0, 2, -6, 10, 6;
  rvv_1 << 0, 2, -6, 10, 6;
  rvd_2 << 2, 3, 4, 5, 6;
  rvv_2 << 2, 3, 4, 5, 6;
  
  expected_output << -2, -1, -10, 5, 0;
  
  output_d = subtract(rvd_1, rvd_2);
  EXPECT_FLOAT_EQ(expected_output(0), output_d(0));
  EXPECT_FLOAT_EQ(expected_output(1), output_d(1));
  EXPECT_FLOAT_EQ(expected_output(2), output_d(2));
  EXPECT_FLOAT_EQ(expected_output(3), output_d(3));
  EXPECT_FLOAT_EQ(expected_output(4), output_d(4));

  output = subtract(rvv_1, rvd_2);
  EXPECT_FLOAT_EQ(expected_output(0), output(0).val());
  EXPECT_FLOAT_EQ(expected_output(1), output(1).val());
  EXPECT_FLOAT_EQ(expected_output(2), output(2).val());
  EXPECT_FLOAT_EQ(expected_output(3), output(3).val());
  EXPECT_FLOAT_EQ(expected_output(4), output(4).val());  

  output = subtract(rvd_1, rvv_2);
  EXPECT_FLOAT_EQ(expected_output(0), output(0).val());
  EXPECT_FLOAT_EQ(expected_output(1), output(1).val());
  EXPECT_FLOAT_EQ(expected_output(2), output(2).val());
  EXPECT_FLOAT_EQ(expected_output(3), output(3).val());
  EXPECT_FLOAT_EQ(expected_output(4), output(4).val());  

  output = subtract(rvv_1, rvv_2);
  EXPECT_FLOAT_EQ(expected_output(0), output(0).val());
  EXPECT_FLOAT_EQ(expected_output(1), output(1).val());
  EXPECT_FLOAT_EQ(expected_output(2), output(2).val());
  EXPECT_FLOAT_EQ(expected_output(3), output(3).val());
  EXPECT_FLOAT_EQ(expected_output(4), output(4).val());  
}
TEST(agrad_matrix, subtract_rowvector_rowvector_exception) {
  using stan::math::subtract;
  row_vector_d d1(5), d2(2);
  row_vector_v v1(5), v2(2);

  row_vector_v output;
  EXPECT_THROW( subtract(d1, d2), std::domain_error);
  EXPECT_THROW( subtract(d1, v2), std::domain_error);
  EXPECT_THROW( subtract(v1, d2), std::domain_error);
  EXPECT_THROW( subtract(v1, v2), std::domain_error);
}
TEST(agrad_matrix, subtract_matrix_matrix) {
  using stan::math::subtract;
  matrix_d expected_output(2,2);
  matrix_v output;
  matrix_d md_1(2,2), md_2(2,2);
  matrix_v mv_1(2,2), mv_2(2,2);
  matrix_d md_mis (2, 3);
  matrix_v mv_mis (1, 1);

  md_1 << -10, 1, 10, 0;
  mv_1 << -10, 1, 10, 0;
  md_2 << 10, -10, 1, 2;
  mv_2 << 10, -10, 1, 2;
  
  expected_output << -20, 11, 9, -2;
  
  matrix_d output_d = subtract(md_1, md_2);
  EXPECT_FLOAT_EQ(expected_output(0,0), output_d(0,0));
  EXPECT_FLOAT_EQ(expected_output(0,1), output_d(0,1));
  EXPECT_FLOAT_EQ(expected_output(1,0), output_d(1,0));
  EXPECT_FLOAT_EQ(expected_output(1,1), output_d(1,1));

  output = subtract(mv_1, md_2);
  EXPECT_FLOAT_EQ(expected_output(0,0), output(0,0).val());
  EXPECT_FLOAT_EQ(expected_output(0,1), output(0,1).val());
  EXPECT_FLOAT_EQ(expected_output(1,0), output(1,0).val());
  EXPECT_FLOAT_EQ(expected_output(1,1), output(1,1).val());

  output = subtract(md_1, mv_2);
  EXPECT_FLOAT_EQ(expected_output(0,0), output(0,0).val());
  EXPECT_FLOAT_EQ(expected_output(0,1), output(0,1).val());
  EXPECT_FLOAT_EQ(expected_output(1,0), output(1,0).val());
  EXPECT_FLOAT_EQ(expected_output(1,1), output(1,1).val());

  output = subtract(mv_1, mv_2);
  EXPECT_FLOAT_EQ(expected_output(0,0), output(0,0).val());
  EXPECT_FLOAT_EQ(expected_output(0,1), output(0,1).val());
  EXPECT_FLOAT_EQ(expected_output(1,0), output(1,0).val());
  EXPECT_FLOAT_EQ(expected_output(1,1), output(1,1).val());
}
TEST(agrad_matrix, subtract_matrix_matrix_exception) {
  using stan::math::subtract;
  matrix_d d1(2,2), d2(1,2);
  matrix_v v1(2,2), v2(1,2);

  EXPECT_THROW( subtract(d1, d2), std::domain_error);
  EXPECT_THROW( subtract(d1, v2), std::domain_error);
  EXPECT_THROW( subtract(v1, d2), std::domain_error);
  EXPECT_THROW( subtract(v1, v2), std::domain_error);
}
// end subtract tests

// minus tests
TEST(agrad_matrix, minus_scalar) {
  double x = 10;
  var v = 11;
  
  EXPECT_FLOAT_EQ(-10, stan::agrad::minus(x));
  EXPECT_FLOAT_EQ(-11, stan::agrad::minus(v).val());
}
TEST(agrad_matrix, minus_vector) {
  vector_d d(3);
  vector_v v(3);

  d << -100, 0, 1;
  v << -100, 0, 1;
  
  vector_d output_d;
  output_d = stan::agrad::minus(d);
  EXPECT_FLOAT_EQ(100, output_d[0]);
  EXPECT_FLOAT_EQ(0, output_d[1]);
  EXPECT_FLOAT_EQ(-1, output_d[2]);

  vector_v output;
  output = stan::agrad::minus(v);
  EXPECT_FLOAT_EQ(100, output[0].val());
  EXPECT_FLOAT_EQ(0, output[1].val());
  EXPECT_FLOAT_EQ(-1, output[2].val());
}
TEST(agrad_matrix, minus_rowvector) {
  row_vector_d d(3);
  row_vector_v v(3);

  d << -100, 0, 1;
  v << -100, 0, 1;
  
  row_vector_d output_d;
  output_d = stan::agrad::minus(d);
  EXPECT_FLOAT_EQ(100, output_d[0]);
  EXPECT_FLOAT_EQ(0, output_d[1]);
  EXPECT_FLOAT_EQ(-1, output_d[2]);

  row_vector_v output;
  output = stan::agrad::minus(v);
  EXPECT_FLOAT_EQ(100, output[0].val());
  EXPECT_FLOAT_EQ(0, output[1].val());
  EXPECT_FLOAT_EQ(-1, output[2].val());
}
TEST(agrad_matrix, minus_matrix) {
  matrix_d d(2, 3);
  matrix_v v(2, 3);

  d << -100, 0, 1, 20, -40, 2;
  v << -100, 0, 1, 20, -40, 2;

  matrix_d output_d = stan::agrad::minus(d);
  EXPECT_FLOAT_EQ(100, output_d(0,0));
  EXPECT_FLOAT_EQ(  0, output_d(0,1));
  EXPECT_FLOAT_EQ( -1, output_d(0,2));
  EXPECT_FLOAT_EQ(-20, output_d(1,0));
  EXPECT_FLOAT_EQ( 40, output_d(1,1));
  EXPECT_FLOAT_EQ( -2, output_d(1,2));

  matrix_v output = stan::agrad::minus(v);
  EXPECT_FLOAT_EQ(100, output(0,0).val());
  EXPECT_FLOAT_EQ(  0, output(0,1).val());
  EXPECT_FLOAT_EQ( -1, output(0,2).val());
  EXPECT_FLOAT_EQ(-20, output(1,0).val());
  EXPECT_FLOAT_EQ( 40, output(1,1).val());
  EXPECT_FLOAT_EQ( -2, output(1,2).val());
}
// end minus tests

// divide tests
TEST(agrad_matrix, divide_scalar) {
  using stan::agrad::divide;
  double d1, d2;
  var    v1, v2;

  d1 = 10;
  v1 = 10;
  d2 = -2;
  v2 = -2;
  
  EXPECT_FLOAT_EQ(-5, divide(d1, d2));
  EXPECT_FLOAT_EQ(-5, divide(d1, v2).val());
  EXPECT_FLOAT_EQ(-5, divide(v1, d2).val());
  EXPECT_FLOAT_EQ(-5, divide(v1, v2).val());

  d2 = 0;
  v2 = 0;

  EXPECT_FLOAT_EQ(std::numeric_limits<double>::infinity(), divide(d1, d2));
  EXPECT_FLOAT_EQ(std::numeric_limits<double>::infinity(), divide(d1, v2).val());
  EXPECT_FLOAT_EQ(std::numeric_limits<double>::infinity(), divide(v1, d2).val());
  EXPECT_FLOAT_EQ(std::numeric_limits<double>::infinity(), divide(v1, v2).val());

  d1 = 0;
  v1 = 0;
  EXPECT_TRUE(std::isnan(divide(d1, d2)));
  EXPECT_TRUE(std::isnan(divide(d1, v2).val()));
  EXPECT_TRUE(std::isnan(divide(v1, d2).val()));
  EXPECT_TRUE(std::isnan(divide(v1, v2).val()));
}
TEST(agrad_matrix, divide_vector) {
  using stan::math::divide;
  vector_d d1(3);
  vector_v v1(3);
  double d2;
  var v2;
  
  d1 << 100, 0, -3;
  v1 << 100, 0, -3;
  d2 = -2;
  v2 = -2;
  
  vector_d output_d;
  output_d = divide(d1, d2);
  EXPECT_FLOAT_EQ(-50, output_d(0));
  EXPECT_FLOAT_EQ(  0, output_d(1));
  EXPECT_FLOAT_EQ(1.5, output_d(2));

  vector_v output;
  output = divide(d1, v2);
  EXPECT_FLOAT_EQ(-50, output(0).val());
  EXPECT_FLOAT_EQ(  0, output(1).val());
  EXPECT_FLOAT_EQ(1.5, output(2).val());

  output = divide(v1, d2);
  EXPECT_FLOAT_EQ(-50, output(0).val());
  EXPECT_FLOAT_EQ(  0, output(1).val());
  EXPECT_FLOAT_EQ(1.5, output(2).val());

  output = divide(v1, v2);
  EXPECT_FLOAT_EQ(-50, output(0).val());
  EXPECT_FLOAT_EQ(  0, output(1).val());
  EXPECT_FLOAT_EQ(1.5, output(2).val());


  d2 = 0;
  v2 = 0;
  output_d = divide(d1, d2);
  EXPECT_FLOAT_EQ(std::numeric_limits<double>::infinity(), output_d(0));
  EXPECT_TRUE (std::isnan(output_d(1)));
  EXPECT_FLOAT_EQ(-std::numeric_limits<double>::infinity(), output_d(2));

  output = divide(d1, v2);
  EXPECT_FLOAT_EQ(std::numeric_limits<double>::infinity(), output(0).val());
  EXPECT_TRUE (std::isnan(output(1).val()));
  EXPECT_FLOAT_EQ(-std::numeric_limits<double>::infinity(), output(2).val());

  output = divide(v1, d2);
  EXPECT_FLOAT_EQ(std::numeric_limits<double>::infinity(), output(0).val());
  EXPECT_TRUE (std::isnan(output(1).val()));
  EXPECT_FLOAT_EQ(-std::numeric_limits<double>::infinity(), output(2).val());

  output = divide(v1, v2);
  EXPECT_FLOAT_EQ(std::numeric_limits<double>::infinity(), output(0).val());
  EXPECT_TRUE (std::isnan(output(1).val()));
  EXPECT_FLOAT_EQ(-std::numeric_limits<double>::infinity(), output(2).val());
}
TEST(agrad_matrix, divide_rowvector) {
  using stan::math::divide;
  row_vector_d d1(3);
  row_vector_v v1(3);
  double d2;
  var v2;
  
  d1 << 100, 0, -3;
  v1 << 100, 0, -3;
  d2 = -2;
  v2 = -2;
  
  row_vector_d output_d = divide(d1, d2);
  EXPECT_FLOAT_EQ(-50, output_d(0));
  EXPECT_FLOAT_EQ(  0, output_d(1));
  EXPECT_FLOAT_EQ(1.5, output_d(2));

  row_vector_v output;
  output = divide(d1, v2);
  EXPECT_FLOAT_EQ(-50, output(0).val());
  EXPECT_FLOAT_EQ(  0, output(1).val());
  EXPECT_FLOAT_EQ(1.5, output(2).val());

  output = divide(v1, d2);
  EXPECT_FLOAT_EQ(-50, output(0).val());
  EXPECT_FLOAT_EQ(  0, output(1).val());
  EXPECT_FLOAT_EQ(1.5, output(2).val());

  output = divide(v1, v2);
  EXPECT_FLOAT_EQ(-50, output(0).val());
  EXPECT_FLOAT_EQ(  0, output(1).val());
  EXPECT_FLOAT_EQ(1.5, output(2).val());

  d2 = 0;
  v2 = 0;
  output_d = divide(d1, d2);
  EXPECT_FLOAT_EQ(std::numeric_limits<double>::infinity(), output_d(0));
  EXPECT_TRUE(std::isnan(output_d(1)));
  EXPECT_FLOAT_EQ(-std::numeric_limits<double>::infinity(), output_d(2));

  output = divide(d1, v2);
  EXPECT_FLOAT_EQ(std::numeric_limits<double>::infinity(), output(0).val());
  EXPECT_TRUE(std::isnan(output(1).val()));
  EXPECT_FLOAT_EQ(-std::numeric_limits<double>::infinity(), output(2).val());

  output = divide(v1, d2);
  EXPECT_FLOAT_EQ(std::numeric_limits<double>::infinity(), output(0).val());
  EXPECT_TRUE (std::isnan(output(1).val()));
  EXPECT_FLOAT_EQ(-std::numeric_limits<double>::infinity(), output(2).val());

  output = divide(v1, v2);
  EXPECT_FLOAT_EQ(std::numeric_limits<double>::infinity(), output(0).val());
  EXPECT_TRUE (std::isnan(output(1).val()));
  EXPECT_FLOAT_EQ(-std::numeric_limits<double>::infinity(), output(2).val());
}
TEST(agrad_matrix, divide_matrix) {
  using stan::math::divide;

  matrix_d d1(2,2);
  matrix_v v1(2,2);
  double d2;
  var v2;
  
  d1 << 100, 0, -3, 4;
  v1 << 100, 0, -3, 4;
  d2 = -2;
  v2 = -2;
  
  matrix_d output_d = divide(d1, d2);
  EXPECT_FLOAT_EQ(-50, output_d(0,0));
  EXPECT_FLOAT_EQ(  0, output_d(0,1));
  EXPECT_FLOAT_EQ(1.5, output_d(1,0));
  EXPECT_FLOAT_EQ( -2, output_d(1,1));

  matrix_v output;
  output = divide(d1, v2);
  EXPECT_FLOAT_EQ(-50, output(0,0).val());
  EXPECT_FLOAT_EQ(  0, output(0,1).val());
  EXPECT_FLOAT_EQ(1.5, output(1,0).val());
  EXPECT_FLOAT_EQ( -2, output(1,1).val());
  
  output = divide(v1, d2);
  EXPECT_FLOAT_EQ(-50, output(0,0).val());
  EXPECT_FLOAT_EQ(  0, output(0,1).val());
  EXPECT_FLOAT_EQ(1.5, output(1,0).val());
  EXPECT_FLOAT_EQ( -2, output(1,1).val());
  
  output = divide(v1, v2);
  EXPECT_FLOAT_EQ(-50, output(0,0).val());
  EXPECT_FLOAT_EQ(  0, output(0,1).val());
  EXPECT_FLOAT_EQ(1.5, output(1,0).val());
  EXPECT_FLOAT_EQ( -2, output(1,1).val());

  d2 = 0;
  v2 = 0;
  output_d = divide(d1, d2);
  EXPECT_FLOAT_EQ(std::numeric_limits<double>::infinity(), output_d(0,0));
  EXPECT_TRUE(std::isnan(output_d(0,1)));
  EXPECT_FLOAT_EQ(-std::numeric_limits<double>::infinity(), output_d(1,0));
  EXPECT_FLOAT_EQ(std::numeric_limits<double>::infinity(), output_d(1,1));

  output = divide(d1, v2);
  EXPECT_FLOAT_EQ(std::numeric_limits<double>::infinity(), output(0,0).val());
  EXPECT_TRUE (std::isnan(output(0,1).val()));
  EXPECT_FLOAT_EQ(-std::numeric_limits<double>::infinity(), output(1,0).val());
  EXPECT_FLOAT_EQ(std::numeric_limits<double>::infinity(), output(1,1).val());

  output = divide(v1, d2);
  EXPECT_FLOAT_EQ(std::numeric_limits<double>::infinity(), output(0,0).val());
  EXPECT_TRUE (std::isnan(output(0,1).val()));
  EXPECT_FLOAT_EQ(-std::numeric_limits<double>::infinity(), output(1,0).val());
  EXPECT_FLOAT_EQ(std::numeric_limits<double>::infinity(), output(1,1).val());

  output = divide(v1, v2);
  EXPECT_FLOAT_EQ(std::numeric_limits<double>::infinity(), output(0,0).val());
  EXPECT_TRUE (std::isnan(output(0,1).val()));
  EXPECT_FLOAT_EQ(-std::numeric_limits<double>::infinity(), output(1,0).val());
  EXPECT_FLOAT_EQ(std::numeric_limits<double>::infinity(), output(1,1).val());
}
// end divide tests

// min tests
TEST(agrad_matrix, min_vector) {
  using stan::math::min;
  vector_d d1(3);
  vector_v v1(3);
  
  d1 << 100, 0, -3;
  v1 << 100, 0, -3;
  
  var output;
  output = min(d1);
  EXPECT_FLOAT_EQ(-3, output.val());
                   
  output = min(v1);
  EXPECT_FLOAT_EQ(-3, output.val());
}
TEST(agrad_matrix, min_vector_exception) {
  using stan::math::min;
  using stan::math::max;
  vector_d d;
  vector_v v;
  d.resize(0);
  v.resize(0);
  EXPECT_EQ(std::numeric_limits<double>::infinity(), min(v).val());
  EXPECT_EQ(-std::numeric_limits<double>::infinity(), max(v).val());
}
TEST(agrad_matrix, min_rowvector) {
  using stan::math::min;
  row_vector_d d1(3);
  row_vector_v v1(3);
  
  d1 << 100, 0, -3;
  v1 << 100, 0, -3;
  
  var output;
  output = min(d1);
  EXPECT_FLOAT_EQ(-3, output.val());
                   
  output = min(v1);
  EXPECT_FLOAT_EQ(-3, output.val());
}
TEST(agrad_matrix, min_rowvector_exception) {
  using stan::math::min;
  row_vector_v v;
  EXPECT_FLOAT_EQ(std::numeric_limits<double>::infinity(), min(v).val());
}
TEST(agrad_matrix, min_matrix) {
  using stan::math::min;
  matrix_d d1(3,1);
  matrix_v v1(1,3);
  
  d1 << 100, 0, -3;
  v1 << 100, 0, -3;
  
  var output;
  output = min(d1);
  EXPECT_FLOAT_EQ(-3, output.val());
                   
  output = min(v1);
  EXPECT_FLOAT_EQ(-3, output.val());
}
TEST(agrad_matrix, min_matrix_exception) {
  using stan::math::min;
  matrix_v v;
  EXPECT_FLOAT_EQ(std::numeric_limits<double>::infinity(), min(v).val());
}
// end min tests

// max tests
TEST(agrad_matrix, max_vector) {
  using stan::math::max;

  vector_d d1(3);
  vector_v v1(3);
  
  d1 << 100, 0, -3;
  v1 << 100, 0, -3;
  
  var output;
  output = max(d1);
  EXPECT_FLOAT_EQ(100, output.val());
                   
  output = max(v1);
  EXPECT_FLOAT_EQ(100, output.val());
}
TEST(agrad_matrix, max_vector_exception) {
  using stan::math::max;
  vector_v v;
  EXPECT_EQ(-std::numeric_limits<double>::infinity(), max(v).val());
}
TEST(agrad_matrix, max_rowvector) {
  using stan::math::max;
  row_vector_d d1(3);
  row_vector_v v1(3);
  
  d1 << 100, 0, -3;
  v1 << 100, 0, -3;
  
  var output;
  output = max(d1);
  EXPECT_FLOAT_EQ(100, output.val());
                   
  output = max(v1);
  EXPECT_FLOAT_EQ(100, output.val());
}
TEST(agrad_matrix, max_rowvector_exception) {
  using stan::math::max;
  row_vector_v v;
  EXPECT_EQ(-std::numeric_limits<double>::infinity(), max(v).val());
}
TEST(agrad_matrix, max_matrix) {
  using stan::math::max;
  matrix_d d1(3,1);
  matrix_v v1(1,3);
  
  d1 << 100, 0, -3;
  v1 << 100, 0, -3;
  
  var output;
  output = max(d1);
  EXPECT_FLOAT_EQ(100, output.val());
                   
  output = max(v1);
  EXPECT_FLOAT_EQ(100, output.val());
}
TEST(agrad_matrix, max_matrix_exception) {
  using stan::math::max;
  matrix_v v;
  EXPECT_EQ(-std::numeric_limits<double>::infinity(), max(v).val());
}
// end max tests

// mean tests
TEST(agrad_matrix, mean_vector) {
  using stan::math::mean;
  vector_d d1(3);
  vector_v v1(3);
  
  d1 << 100, 0, -3;
  v1 << 100, 0, -3;
  
  var output;
  output = mean(d1);
  EXPECT_FLOAT_EQ(97.0/3.0, output.val());
                   
  output = mean(v1);
  EXPECT_FLOAT_EQ(97.0/3.0, output.val());
}
TEST(agrad_matrix, mean_vector_exception) {
  using stan::math::mean;
  vector_d d;
  vector_v v;
  EXPECT_THROW(mean(d), std::domain_error);
  EXPECT_THROW(mean(v), std::domain_error);
}
TEST(agrad_matrix, mean_rowvector) {
  using stan::math::mean;
  row_vector_d d1(3);
  row_vector_v v1(3);
  
  d1 << 100, 0, -3;
  v1 << 100, 0, -3;
  
  var output;
  output = mean(d1);
  EXPECT_FLOAT_EQ(97.0/3.0, output.val());
                   
  output = mean(v1);
  EXPECT_FLOAT_EQ(97.0/3.0, output.val());
}
TEST(agrad_matrix, mean_rowvector_exception) {
  using stan::math::mean;
  row_vector_d d;
  row_vector_v v;
  EXPECT_THROW(mean(d), std::domain_error);
  EXPECT_THROW(mean(v), std::domain_error);
}
TEST(agrad_matrix, mean_matrix) {
  using stan::math::mean;
  matrix_d d1(3,1);
  matrix_v v1(1,3);
  
  d1 << 100, 0, -3;
  v1 << 100, 0, -3;
  
  var output;
  output = mean(d1);
  EXPECT_FLOAT_EQ(97.0/3.0, output.val());
                   
  output = mean(v1);
  EXPECT_FLOAT_EQ(97.0/3.0, output.val());
}
TEST(agrad_matrix, mean_matrix_exception) {
  using stan::math::mean;
  matrix_d d;
  matrix_v v;
  EXPECT_THROW(mean(d), std::domain_error);
  EXPECT_THROW(mean(v), std::domain_error);
}
// end mean tests

// variance tests
TEST(agrad_matrix, variance_vector) {
  using stan::math::variance;
  vector_d d(1);
  d << 12.9;
  EXPECT_FLOAT_EQ(0.0,variance(d));

  vector_d d1(6);
  vector_v v1(6);
  
  d1 << 1, 2, 3, 4, 5, 6;
  v1 << 1, 2, 3, 4, 5, 6;
  
  EXPECT_FLOAT_EQ(17.5/5.0, variance(d1));
                   
  EXPECT_FLOAT_EQ(17.5/5.0, variance(v1).val());

  d1.resize(1);
  v1.resize(1);
  EXPECT_FLOAT_EQ(0.0, variance(d1));
  EXPECT_FLOAT_EQ(0.0, variance(v1).val());  
}
TEST(agrad_matrix, variance_vector_exception) {
  using stan::math::variance;
  vector_d d1;
  vector_v v1;
  EXPECT_THROW(variance(d1), std::domain_error);
  EXPECT_THROW(variance(v1), std::domain_error);
}
TEST(agrad_matrix, variance_rowvector) {
  using stan::math::variance;
  row_vector_d d(1);
  d << 12.9;
  EXPECT_FLOAT_EQ(0.0,variance(d));

  row_vector_d d1(6);
  row_vector_v v1(6);
  
  d1 << 1, 2, 3, 4, 5, 6;
  v1 << 1, 2, 3, 4, 5, 6;
  
  EXPECT_FLOAT_EQ(17.5/5.0, variance(d1));
                   
  EXPECT_FLOAT_EQ(17.5/5.0, variance(v1).val());

  d1.resize(1);
  v1.resize(1);
  EXPECT_FLOAT_EQ(0.0, variance(d1));
  EXPECT_FLOAT_EQ(0.0, variance(v1).val());  
}
TEST(agrad_matrix, variance_rowvector_exception) {
  using stan::math::variance;
  row_vector_d d1;
  row_vector_v v1;
  EXPECT_THROW(variance(d1), std::domain_error);
  EXPECT_THROW(variance(v1), std::domain_error);
}
TEST(agrad_matrix, variance_matrix) {
  using stan::math::variance;
  matrix_d m(1,1);
  m << 12.9;
  EXPECT_FLOAT_EQ(0.0,variance(m));

  matrix_d d1(2, 3);
  matrix_v v1(2, 3);
  
  d1 << 1, 2, 3, 4, 5, 6;
  v1 << 1, 2, 3, 4, 5, 6;
  
  EXPECT_FLOAT_EQ(17.5/5.0, variance(d1));
                   
  EXPECT_FLOAT_EQ(17.5/5.0, variance(v1).val());

  d1.resize(1,1);
  v1.resize(1,1);
  EXPECT_FLOAT_EQ(0.0, variance(d1));
  EXPECT_FLOAT_EQ(0.0, variance(v1).val());  
}
TEST(agrad_matrix, variance_matrix_exception) {
  using stan::math::variance;
  matrix_d d1;
  matrix_v v1;
  EXPECT_THROW(variance(d1), std::domain_error);
  EXPECT_THROW(variance(v1), std::domain_error);

  d1.resize(0,1);
  v1.resize(0,1);
  EXPECT_THROW(variance(d1), std::domain_error);
  EXPECT_THROW(variance(v1), std::domain_error);

  d1.resize(1,0);
  v1.resize(1,0);
  EXPECT_THROW(variance(d1), std::domain_error);
  EXPECT_THROW(variance(v1), std::domain_error);
}
// end variance tests

// sd tests
TEST(agrad_matrix, sd_vector) {
  using stan::math::sd;
  vector_d v(1);
  v << 1.0;
  EXPECT_FLOAT_EQ(0.0, sd(v));

  vector_d d1(6);
  vector_v v1(6);
  
  d1 << 1, 2, 3, 4, 5, 6;
  v1 << 1, 2, 3, 4, 5, 6;
  
  EXPECT_FLOAT_EQ(std::sqrt(17.5/5.0), sd(d1));
                   
  EXPECT_FLOAT_EQ(std::sqrt(17.5/5.0), sd(v1).val());
  
  d1.resize(1);
  v1.resize(1);
  EXPECT_FLOAT_EQ(0.0, sd(d1));
  EXPECT_FLOAT_EQ(0.0, sd(v1).val());
}
TEST(agrad_matrix, sd_vector_exception) {
  using stan::math::sd;
  vector_d d1;
  vector_v v1;
  EXPECT_THROW(sd(d1), std::domain_error);
  EXPECT_THROW(sd(v1), std::domain_error);
}
TEST(agrad_matrix, sd_rowvector) {
  using stan::math::sd;
  row_vector_d v(1);
  v << 1.0;
  EXPECT_FLOAT_EQ(0.0, sd(v));


  row_vector_d d1(6);
  row_vector_v v1(6);
  
  d1 << 1, 2, 3, 4, 5, 6;
  v1 << 1, 2, 3, 4, 5, 6;
  
  EXPECT_FLOAT_EQ(std::sqrt(17.5/5.0), sd(d1));
                   
  EXPECT_FLOAT_EQ(std::sqrt(17.5/5.0), sd(v1).val());

  d1.resize(1);
  v1.resize(1);
  EXPECT_FLOAT_EQ(0.0, sd(d1));
  EXPECT_FLOAT_EQ(0.0, sd(v1).val());
}
TEST(agrad_matrix, sd_rowvector_exception) {
  using stan::math::sd;
  row_vector_d d;
  row_vector_v v;
  
  EXPECT_THROW(sd(d), std::domain_error);
  EXPECT_THROW(sd(v), std::domain_error);
}
TEST(agrad_matrix, sd_matrix) {
  using stan::math::sd;
  matrix_d v(1,1);
  v << 1.0;
  EXPECT_FLOAT_EQ(0.0, sd(v));

  matrix_d d1(2, 3);
  matrix_v v1(2, 3);
  
  d1 << 1, 2, 3, 4, 5, 6;
  v1 << 1, 2, 3, 4, 5, 6;
  
  EXPECT_FLOAT_EQ(std::sqrt(17.5/5.0), sd(d1));
  EXPECT_FLOAT_EQ(std::sqrt(17.5/5.0), sd(v1).val());

  d1.resize(1, 1);
  v1.resize(1, 1);
  EXPECT_FLOAT_EQ(0.0, sd(d1));
  EXPECT_FLOAT_EQ(0.0, sd(v1).val());
}
TEST(agrad_matrix, sd_matrix_exception) {
  using stan::math::sd;
  matrix_d d;
  matrix_v v;

  EXPECT_THROW(sd(d), std::domain_error);
  EXPECT_THROW(sd(v), std::domain_error);

  d.resize(1, 0);
  v.resize(1, 0);
  EXPECT_THROW(sd(d), std::domain_error);
  EXPECT_THROW(sd(v), std::domain_error);

  d.resize(0, 1);
  v.resize(0, 1);
  EXPECT_THROW(sd(d), std::domain_error);
  EXPECT_THROW(sd(v), std::domain_error);
}
// end sd tests

// sum tests
TEST(agrad_matrix, sum_vector) {
  using stan::math::sum;
  vector_d d(6);
  vector_v v(6);
  
  d << 1, 2, 3, 4, 5, 6;
  v << 1, 2, 3, 4, 5, 6;
  
  var output;
  output = sum(d);
  EXPECT_FLOAT_EQ(21.0, output.val());
                   
  output = sum(v);
  EXPECT_FLOAT_EQ(21.0, output.val());

  d.resize(0);
  v.resize(0);
  EXPECT_FLOAT_EQ(0.0, sum(d));
  EXPECT_FLOAT_EQ(0.0, sum(v).val());
}
TEST(agrad_matrix, sum_rowvector) {
  using stan::math::sum;
  row_vector_d d(6);
  row_vector_v v(6);
  
  d << 1, 2, 3, 4, 5, 6;
  v << 1, 2, 3, 4, 5, 6;
  
  var output;
  output = sum(d);
  EXPECT_FLOAT_EQ(21.0, output.val());
                   
  output = sum(v);
  EXPECT_FLOAT_EQ(21.0, output.val());

  d.resize(0);
  v.resize(0);
  EXPECT_FLOAT_EQ(0.0, sum(d));
  EXPECT_FLOAT_EQ(0.0, sum(v).val());
}
TEST(agrad_matrix, sum_matrix) {
  using stan::math::sum;
  matrix_d d(2, 3);
  matrix_v v(2, 3);
  
  d << 1, 2, 3, 4, 5, 6;
  v << 1, 2, 3, 4, 5, 6;
  
  var output;
  output = sum(d);
  EXPECT_FLOAT_EQ(21.0, output.val());
                   
  output = sum(v);
  EXPECT_FLOAT_EQ(21.0, output.val());

  d.resize(0, 0);
  v.resize(0, 0);
  EXPECT_FLOAT_EQ(0.0, sum(d));
  EXPECT_FLOAT_EQ(0.0, sum(v).val());
}
// end sum tests

// multiply tests
TEST(agrad_matrix, multiply_scalar_scalar) {
  using stan::agrad::multiply;
  using stan::agrad::var;
  double d1, d2;
  var    v1, v2;

  d1 = 10;
  v1 = 10;
  d2 = -2;
  v2 = -2;
  
  EXPECT_FLOAT_EQ(-20.0, multiply(d1,d2));
  EXPECT_FLOAT_EQ(-20.0, multiply(d1, v2).val());
  EXPECT_FLOAT_EQ(-20.0, multiply(v1, d2).val());
  EXPECT_FLOAT_EQ(-20.0, multiply(v1, v2).val());

  EXPECT_FLOAT_EQ(6.0, multiply(var(3),var(2)).val());
  EXPECT_FLOAT_EQ(6.0, multiply(3.0,var(2)).val());
  EXPECT_FLOAT_EQ(6.0, multiply(var(3),2.0).val());

  
}
TEST(agrad_matrix, multiply_vector_scalar) {
  vector_d d1(3);
  vector_v v1(3);
  double d2;
  var v2;
  
  d1 << 100, 0, -3;
  v1 << 100, 0, -3;
  d2 = -2;
  v2 = -2;
  
  vector_v output;
  output = multiply(d1, v2);
  EXPECT_FLOAT_EQ(-200, output(0).val());
  EXPECT_FLOAT_EQ(   0, output(1).val());
  EXPECT_FLOAT_EQ(   6, output(2).val());

  output = multiply(v1, d2);
  EXPECT_FLOAT_EQ(-200, output(0).val());
  EXPECT_FLOAT_EQ(   0, output(1).val());
  EXPECT_FLOAT_EQ(   6, output(2).val());

  output = multiply(v1, v2);
  EXPECT_FLOAT_EQ(-200, output(0).val());
  EXPECT_FLOAT_EQ(   0, output(1).val());
  EXPECT_FLOAT_EQ(   6, output(2).val());
}
TEST(agrad_matrix, multiply_rowvector_scalar) {
  row_vector_d d1(3);
  row_vector_v v1(3);
  double d2;
  var v2;
  
  d1 << 100, 0, -3;
  v1 << 100, 0, -3;
  d2 = -2;
  v2 = -2;
  
  row_vector_v output;
  output = multiply(d1, v2);
  EXPECT_FLOAT_EQ(-200, output(0).val());
  EXPECT_FLOAT_EQ(   0, output(1).val());
  EXPECT_FLOAT_EQ(   6, output(2).val());

  output = multiply(v1, d2);
  EXPECT_FLOAT_EQ(-200, output(0).val());
  EXPECT_FLOAT_EQ(   0, output(1).val());
  EXPECT_FLOAT_EQ(   6, output(2).val());

  output = multiply(v1, v2);
  EXPECT_FLOAT_EQ(-200, output(0).val());
  EXPECT_FLOAT_EQ(   0, output(1).val());
  EXPECT_FLOAT_EQ(   6, output(2).val());
}
TEST(agrad_matrix, multiply_matrix_scalar) {
  matrix_d d1(2,2);
  matrix_v v1(2,2);
  double d2;
  var v2;
  
  d1 << 100, 0, -3, 4;
  v1 << 100, 0, -3, 4;
  d2 = -2;
  v2 = -2;
  
  matrix_v output;
  output = multiply(d1, v2);
  EXPECT_FLOAT_EQ(-200, output(0,0).val());
  EXPECT_FLOAT_EQ(   0, output(0,1).val());
  EXPECT_FLOAT_EQ(   6, output(1,0).val());
  EXPECT_FLOAT_EQ(  -8, output(1,1).val());

  output = multiply(v1, d2);
  EXPECT_FLOAT_EQ(-200, output(0,0).val());
  EXPECT_FLOAT_EQ(   0, output(0,1).val());
  EXPECT_FLOAT_EQ(   6, output(1,0).val());
  EXPECT_FLOAT_EQ(  -8, output(1,1).val());
 
  output = multiply(v1, v2);
  EXPECT_FLOAT_EQ(-200, output(0,0).val());
  EXPECT_FLOAT_EQ(   0, output(0,1).val());
  EXPECT_FLOAT_EQ(   6, output(1,0).val());
  EXPECT_FLOAT_EQ(  -8, output(1,1).val());
}
TEST(agrad_matrix, multiply_rowvector_vector) {
  row_vector_d d1(3);
  row_vector_v v1(3);
  vector_d d2(3);
  vector_v v2(3);
  
  d1 << 1, 3, -5;
  v1 << 1, 3, -5;
  d2 << 4, -2, -1;
  v2 << 4, -2, -1;

  EXPECT_FLOAT_EQ(3, multiply(v1, v2).val());
  EXPECT_FLOAT_EQ(3, multiply(v1, d2).val());
  EXPECT_FLOAT_EQ(3, multiply(d1, v2).val());
  
  d1.resize(1);
  v1.resize(1);
  EXPECT_THROW(multiply(v1, v2), std::domain_error);
  EXPECT_THROW(multiply(v1, d2), std::domain_error);
  EXPECT_THROW(multiply(d1, v2), std::domain_error);
}
TEST(agrad_matrix, multiply_vector_rowvector) {
  vector_d d1(3);
  vector_v v1(3);
  row_vector_d d2(3);
  row_vector_v v2(3);
  
  d1 << 1, 3, -5;
  v1 << 1, 3, -5;
  d2 << 4, -2, -1;
  v2 << 4, -2, -1;

  matrix_v output = multiply(v1, v2);
  EXPECT_EQ(3, output.rows());
  EXPECT_EQ(3, output.cols());
  EXPECT_FLOAT_EQ(  4, output(0,0).val());
  EXPECT_FLOAT_EQ( -2, output(0,1).val());
  EXPECT_FLOAT_EQ( -1, output(0,2).val());
  EXPECT_FLOAT_EQ( 12, output(1,0).val());
  EXPECT_FLOAT_EQ( -6, output(1,1).val());
  EXPECT_FLOAT_EQ( -3, output(1,2).val());
  EXPECT_FLOAT_EQ(-20, output(2,0).val());
  EXPECT_FLOAT_EQ( 10, output(2,1).val());
  EXPECT_FLOAT_EQ(  5, output(2,2).val());
  
  output = multiply(v1, d2);
  EXPECT_EQ(3, output.rows());
  EXPECT_EQ(3, output.cols());
  EXPECT_FLOAT_EQ(  4, output(0,0).val());
  EXPECT_FLOAT_EQ( -2, output(0,1).val());
  EXPECT_FLOAT_EQ( -1, output(0,2).val());
  EXPECT_FLOAT_EQ( 12, output(1,0).val());
  EXPECT_FLOAT_EQ( -6, output(1,1).val());
  EXPECT_FLOAT_EQ( -3, output(1,2).val());
  EXPECT_FLOAT_EQ(-20, output(2,0).val());
  EXPECT_FLOAT_EQ( 10, output(2,1).val());
  EXPECT_FLOAT_EQ(  5, output(2,2).val());
  
  output = multiply(d1, v2);
  EXPECT_EQ(3, output.rows());
  EXPECT_EQ(3, output.cols());
  EXPECT_FLOAT_EQ(  4, output(0,0).val());
  EXPECT_FLOAT_EQ( -2, output(0,1).val());
  EXPECT_FLOAT_EQ( -1, output(0,2).val());
  EXPECT_FLOAT_EQ( 12, output(1,0).val());
  EXPECT_FLOAT_EQ( -6, output(1,1).val());
  EXPECT_FLOAT_EQ( -3, output(1,2).val());
  EXPECT_FLOAT_EQ(-20, output(2,0).val());
  EXPECT_FLOAT_EQ( 10, output(2,1).val());
  EXPECT_FLOAT_EQ(  5, output(2,2).val());
}
TEST(agrad_matrix, multiply_matrix_vector) {
  matrix_d d1(3,2);
  matrix_v v1(3,2);
  vector_d d2(2);
  vector_v v2(2);
  
  d1 << 1, 3, -5, 4, -2, -1;
  v1 << 1, 3, -5, 4, -2, -1;
  d2 << -2, 4;
  v2 << -2, 4;

  vector_v output = multiply(v1, v2);
  EXPECT_EQ(3, output.size());
  EXPECT_FLOAT_EQ(10, output(0).val());
  EXPECT_FLOAT_EQ(26, output(1).val());
  EXPECT_FLOAT_EQ( 0, output(2).val());

  
  output = multiply(v1, d2);
  EXPECT_EQ(3, output.size());
  EXPECT_FLOAT_EQ(10, output(0).val());
  EXPECT_FLOAT_EQ(26, output(1).val());
  EXPECT_FLOAT_EQ( 0, output(2).val());
  
  output = multiply(d1, v2);
  EXPECT_EQ(3, output.size());
  EXPECT_FLOAT_EQ(10, output(0).val());
  EXPECT_FLOAT_EQ(26, output(1).val());
  EXPECT_FLOAT_EQ( 0, output(2).val());
}
TEST(agrad_matrix, multiply_matrix_vector_exception) {
  matrix_d d1(3,2);
  matrix_v v1(3,2);
  vector_d d2(4);
  vector_v v2(4);
  EXPECT_THROW(multiply(v1, v2), std::domain_error);
  EXPECT_THROW(multiply(v1, d2), std::domain_error);
  EXPECT_THROW(multiply(d1, v2), std::domain_error);
}
TEST(agrad_matrix, multiply_rowvector_matrix) {
  row_vector_d d1(3);
  row_vector_v v1(3);
  matrix_d d2(3,2);
  matrix_v v2(3,2);
  
  d1 << -2, 4, 1;
  v1 << -2, 4, 1;
  d2 << 1, 3, -5, 4, -2, -1;
  v2 << 1, 3, -5, 4, -2, -1;

  vector_v output = multiply(v1, v2);
  EXPECT_EQ(2, output.size());
  EXPECT_FLOAT_EQ(-24, output(0).val());
  EXPECT_FLOAT_EQ(  9, output(1).val());

  output = multiply(v1, d2);
  EXPECT_EQ(2, output.size());
  EXPECT_FLOAT_EQ(-24, output(0).val());
  EXPECT_FLOAT_EQ(  9, output(1).val());
  
  output = multiply(d1, v2);
  EXPECT_EQ(2, output.size());
  EXPECT_FLOAT_EQ(-24, output(0).val());
  EXPECT_FLOAT_EQ(  9, output(1).val());
}
TEST(agrad_matrix, multiply_rowvector_matrix_exception) {
  row_vector_d d1(4);
  row_vector_v v1(4);
  matrix_d d2(3,2);
  matrix_v v2(3,2);
  EXPECT_THROW(multiply(v1, v2), std::domain_error);
  EXPECT_THROW(multiply(v1, d2), std::domain_error);
  EXPECT_THROW(multiply(d1, v2), std::domain_error);
}
TEST(agrad_matrix, multiply_matrix_matrix) {
  matrix_d d1(2,3);
  matrix_v v1(2,3);
  matrix_d d2(3,2);
  matrix_v v2(3,2);
  
  d1 << 9, 24, 3, 46, -9, -33;
  v1 << 9, 24, 3, 46, -9, -33;
  d2 << 1, 3, -5, 4, -2, -1;
  v2 << 1, 3, -5, 4, -2, -1;

  matrix_v output = multiply(v1, v2);
  EXPECT_EQ(2, output.rows());
  EXPECT_EQ(2, output.cols());
  EXPECT_FLOAT_EQ(-117, output(0,0).val());
  EXPECT_FLOAT_EQ( 120, output(0,1).val());
  EXPECT_FLOAT_EQ( 157, output(1,0).val());
  EXPECT_FLOAT_EQ( 135, output(1,1).val());

  output = multiply(v1, d2);
  EXPECT_EQ(2, output.rows());
  EXPECT_EQ(2, output.cols());
  EXPECT_FLOAT_EQ(-117, output(0,0).val());
  EXPECT_FLOAT_EQ( 120, output(0,1).val());
  EXPECT_FLOAT_EQ( 157, output(1,0).val());
  EXPECT_FLOAT_EQ( 135, output(1,1).val());
  
  output = multiply(d1, v2);
  EXPECT_EQ(2, output.rows());
  EXPECT_EQ(2, output.cols());
  EXPECT_FLOAT_EQ(-117, output(0,0).val());
  EXPECT_FLOAT_EQ( 120, output(0,1).val());
  EXPECT_FLOAT_EQ( 157, output(1,0).val());
  EXPECT_FLOAT_EQ( 135, output(1,1).val());
}
TEST(agrad_matrix, multiply_matrix_matrix_exception) {
  matrix_d d1(2,2);
  matrix_v v1(2,2);
  matrix_d d2(3,2);
  matrix_v v2(3,2);

  EXPECT_THROW(multiply(v1, v2), std::domain_error);
  EXPECT_THROW(multiply(v1, d2), std::domain_error);
  EXPECT_THROW(multiply(d1, v2), std::domain_error);
}
// end multiply tests



TEST(agrad_matrix,transpose_matrix) {
  using stan::math::transpose;
  EXPECT_EQ(0,transpose(matrix_v()).size());
  EXPECT_EQ(0,transpose(matrix_d()).size());

  matrix_v a(2,3);
  a << -1.0, 2.0, -3.0, 
        5.0, 10.0, 100.0;
  
  AVEC x = createAVEC(a(0,0), a(0,2), a(1,1));
  
  matrix_v c = transpose(a);
  EXPECT_FLOAT_EQ(-1.0,c(0,0).val());
  EXPECT_FLOAT_EQ(10.0,c(1,1).val());
  EXPECT_FLOAT_EQ(-3.0,c(2,0).val());
  EXPECT_EQ(3,c.rows());
  EXPECT_EQ(2,c.cols());

  VEC g = cgradvec(c(2,0),x);
  EXPECT_FLOAT_EQ(0.0,g[0]);
  EXPECT_FLOAT_EQ(1.0,g[1]);
  EXPECT_FLOAT_EQ(0.0,g[2]);
}
TEST(agrad_matrix,transpose_vector) {
  vector_v a(3);
  a << 1.0, 2.0, 3.0;
  
  AVEC x = createAVEC(a(0),a(1),a(2));

  row_vector_v a_tr = transpose(a);
  EXPECT_EQ(a.size(),a_tr.size());
  for (size_t i = 0; i < 3; ++i)
    EXPECT_FLOAT_EQ(a(i).val(),a_tr(i).val());

  VEC g = cgradvec(a_tr(1),x);
  EXPECT_FLOAT_EQ(0.0,g[0]);
  EXPECT_FLOAT_EQ(1.0,g[1]);
  EXPECT_FLOAT_EQ(0.0,g[2]);
}
TEST(agrad_matrix,transpose_row_vector) {
  row_vector_v a(3);
  a << 1.0, 2.0, 3.0;
  
  AVEC x = createAVEC(a(0),a(1),a(2));

  vector_v a_tr = transpose(a);
  EXPECT_EQ(a.size(),a_tr.size());
  for (size_t i = 0; i < 3; ++i)
    EXPECT_FLOAT_EQ(a(i).val(),a_tr(i).val());

  VEC g = cgradvec(a_tr(1),x);
  EXPECT_FLOAT_EQ(0.0,g[0]);
  EXPECT_FLOAT_EQ(1.0,g[1]);
  EXPECT_FLOAT_EQ(0.0,g[2]);
}


TEST(agrad_matrix,mv_trace) {
  using stan::math::trace;
  matrix_v a(2,2);
  a << -1.0, 2.0, 
       5.0, 10.0;
  
  AVEC x = createAVEC(a(0,0), a(0,1), a(1,0), a(1,1));

  AVAR s = trace(a);
  EXPECT_FLOAT_EQ(9.0,s.val());
  
  VEC g = cgradvec(s,x);
  EXPECT_FLOAT_EQ(1.0, g[0]);
  EXPECT_FLOAT_EQ(0.0, g[1]);
  EXPECT_FLOAT_EQ(0.0, g[2]);
  EXPECT_FLOAT_EQ(1.0, g[3]);
}  


TEST(agrad_matrix,mdivide_left_val) {
  matrix_v Av(2,2);
  matrix_d Ad(2,2);
  matrix_v I;

  Av << 2.0, 3.0, 
        5.0, 7.0;
  Ad << 2.0, 3.0, 
        5.0, 7.0;

  I = mdivide_left(Av,Av);
  EXPECT_NEAR(1.0,I(0,0).val(),1.0E-12);
  EXPECT_NEAR(0.0,I(0,1).val(),1.0E-12);
  EXPECT_NEAR(0.0,I(1,0).val(),1.0E-12);
  EXPECT_NEAR(1.0,I(1,1).val(),1.0e-12);

  I = mdivide_left(Av,Ad);
  EXPECT_NEAR(1.0,I(0,0).val(),1.0E-12);
  EXPECT_NEAR(0.0,I(0,1).val(),1.0E-12);
  EXPECT_NEAR(0.0,I(1,0).val(),1.0E-12);
  EXPECT_NEAR(1.0,I(1,1).val(),1.0e-12);

  I = mdivide_left(Ad,Av);
  EXPECT_NEAR(1.0,I(0,0).val(),1.0E-12);
  EXPECT_NEAR(0.0,I(0,1).val(),1.0E-12);
  EXPECT_NEAR(0.0,I(1,0).val(),1.0E-12);
  EXPECT_NEAR(1.0,I(1,1).val(),1.0e-12);
}

TEST(agrad_matrix,mdivide_right_val) {
  matrix_v Av(2,2);
  matrix_d Ad(2,2);
  matrix_v I;

  Av << 2.0, 3.0, 
        5.0, 7.0;
  Ad << 2.0, 3.0, 
        5.0, 7.0;

  I = mdivide_right(Av,Av);
  EXPECT_NEAR(1.0,I(0,0).val(),1.0E-12);
  EXPECT_NEAR(0.0,I(0,1).val(),1.0E-12);
  EXPECT_NEAR(0.0,I(1,0).val(),1.0E-12);
  EXPECT_NEAR(1.0,I(1,1).val(),1.0e-12);

  I = mdivide_right(Av,Ad);
  EXPECT_NEAR(1.0,I(0,0).val(),1.0E-12);
  EXPECT_NEAR(0.0,I(0,1).val(),1.0E-12);
  EXPECT_NEAR(0.0,I(1,0).val(),1.0E-12);
  EXPECT_NEAR(1.0,I(1,1).val(),1.0e-12);

  I = mdivide_right(Ad,Av);
  EXPECT_NEAR(1.0,I(0,0).val(),1.0E-12);
  EXPECT_NEAR(0.0,I(0,1).val(),1.0E-12);
  EXPECT_NEAR(0.0,I(1,0).val(),1.0E-12);
  EXPECT_NEAR(1.0,I(1,1).val(),1.0e-12);
}
TEST(matrixTest,mdivide_left_tri_val) {
  matrix_v Av(2,2);
  matrix_d Ad(2,2);
  matrix_v I;
  
  Av << 2.0, 0.0, 
        5.0, 7.0;
  Ad << 2.0, 0.0, 
        5.0, 7.0;

  I = stan::agrad::mdivide_left_tri<Eigen::Lower>(Av,Av);
  EXPECT_NEAR(1.0,I(0,0).val(),1.0E-12);
  EXPECT_NEAR(0.0,I(0,1).val(),1.0E-12);
  EXPECT_NEAR(0.0,I(1,0).val(),1.0E-12);
  EXPECT_NEAR(1.0,I(1,1).val(),1.0e-12);

  I = stan::agrad::mdivide_left_tri<Eigen::Lower>(Av,Ad);
  EXPECT_NEAR(1.0,I(0,0).val(),1.0E-12);
  EXPECT_NEAR(0.0,I(0,1).val(),1.0E-12);
  EXPECT_NEAR(0.0,I(1,0).val(),1.0E-12);
  EXPECT_NEAR(1.0,I(1,1).val(),1.0e-12);

  I = stan::agrad::mdivide_left_tri<Eigen::Lower>(Ad,Av);
  EXPECT_NEAR(1.0,I(0,0).val(),1.0E-12);
  EXPECT_NEAR(0.0,I(0,1).val(),1.0E-12);
  EXPECT_NEAR(0.0,I(1,0).val(),1.0E-12);
  EXPECT_NEAR(1.0,I(1,1).val(),1.0e-12);

  Av << 2.0, 3.0, 
        0.0, 7.0;
  Ad << 2.0, 3.0, 
        0.0, 7.0;

  I = stan::agrad::mdivide_left_tri<Eigen::Upper>(Av,Av);
  EXPECT_NEAR(1.0,I(0,0).val(),1.0E-12);
  EXPECT_NEAR(0.0,I(0,1).val(),1.0E-12);
  EXPECT_NEAR(0.0,I(1,0).val(),1.0E-12);
  EXPECT_NEAR(1.0,I(1,1).val(),1.0e-12);

  I = stan::agrad::mdivide_left_tri<Eigen::Upper>(Av,Ad);
  EXPECT_NEAR(1.0,I(0,0).val(),1.0E-12);
  EXPECT_NEAR(0.0,I(0,1).val(),1.0E-12);
  EXPECT_NEAR(0.0,I(1,0).val(),1.0E-12);
  EXPECT_NEAR(1.0,I(1,1).val(),1.0e-12);

  I = stan::agrad::mdivide_left_tri<Eigen::Upper>(Ad,Av);
  EXPECT_NEAR(1.0,I(0,0).val(),1.0E-12);
  EXPECT_NEAR(0.0,I(0,1).val(),1.0E-12);
  EXPECT_NEAR(0.0,I(1,0).val(),1.0E-12);
  EXPECT_NEAR(1.0,I(1,1).val(),1.0e-12);
}
// FIXME:  Fails in g++ 4.2 -- can't find agrad version of mdivide_left_tri
//         Works in clang++ and later g++
// TEST(agrad_matrix,mdivide_left_tri2) {
//   using stan::math::mdivide_left_tri;
//   using stan::agrad::mdivide_left_tri;
//   int k = 3;
//   Eigen::Matrix<stan::agrad::var,Eigen::Dynamic,Eigen::Dynamic> L(k,k);
//   L << 1, 2, 3, 4, 5, 6, 7, 8, 9;
//   Eigen::Matrix<stan::agrad::var,Eigen::Dynamic,Eigen::Dynamic> I(k,k);
//   I.setIdentity();
//   L = mdivide_left_tri<Eigen::Lower>(L, I);
// }
TEST(agrad_matrix,inverse_val) {
  using stan::math::inverse;
  matrix_v a(2,2);
  a << 2.0, 3.0, 
       5.0, 7.0;

  matrix_v a_inv = inverse(a);

  matrix_v I = multiply(a,a_inv);

  EXPECT_NEAR(1.0,I(0,0).val(),1.0E-12);
  EXPECT_NEAR(0.0,I(0,1).val(),1.0E-12);
  EXPECT_NEAR(0.0,I(1,0).val(),1.0E-12);
  EXPECT_NEAR(1.0,I(1,1).val(),1.0e-12);

  EXPECT_THROW(inverse(matrix_v(2,3)), std::domain_error);
}
TEST(agrad_matrix,inverse_grad) {
  using stan::math::inverse;
  
  for (size_t k = 0; k < 2; ++k) {
    for (size_t l = 0; l < 2; ++l) {

      matrix_v ad(2,2);
      ad << 2.0, 3.0, 
        5.0, 7.0;

      AVEC x = createAVEC(ad(0,0),ad(0,1),ad(1,0),ad(1,1));

      matrix_v ad_inv = inverse(ad);

      // int k = 0;
      // int l = 1;
      std::vector<double> g;
      ad_inv(k,l).grad(x,g);

      int idx = 0;
      for (int i = 0; i < 2; ++i) {
        for (int j = 0; j < 2; ++j) {
          EXPECT_FLOAT_EQ(-ad_inv(k,i).val() * ad_inv(j,l).val(), g[idx]);
          ++idx;
        }
      }
    }
  }
}
TEST(agrad_matrix,inverse_inverse_sum) {
  using stan::math::sum;
  using stan::math::inverse;

  matrix_v a(4,4);
  a << 2.0, 3.0, 4.0, 5.0, 
    9.0, -1.0, 2.0, 2.0,
    4.0, 3.0, 7.0, -1.0,
    0.0, 1.0, 19.0, 112.0;

  AVEC x;
  for (int i = 0; i < 4; ++i)
    for (int j = 0; j < 4; ++j)
      x.push_back(a(i,j));

  AVAR a_inv_inv_sum = sum(inverse(inverse(a)));

  VEC g = cgradvec(a_inv_inv_sum,x);

  for (size_t k = 0; k < x.size(); ++k)
    EXPECT_FLOAT_EQ(1.0,g[k]);
}



TEST(agrad_matrix,eigenval_sum) {
  using stan::math::eigenvalues;
  using stan::math::sum;

  EXPECT_THROW(eigenvalues(matrix_v(3,2)), std::domain_error);

  matrix_v a(3,3);
  a << 1.0, 2.0, 3.0, 5.0, 7.0, 9.0, 13.0, 11.0, 19.0;
  AVEC x = createAVEC(a(0,0), a(1,1), a(2,2), a(1,2));
  x.push_back(a(0,1));
  x.push_back(a(2,0));

  // grad sum eig = I
  vector_v a_eigenvalues = eigenvalues(a);
  
  AVAR sum_a_eigenvalues = sum(a_eigenvalues);
  
  VEC g = cgradvec(sum_a_eigenvalues,x);

  EXPECT_NEAR(1.0,g[0],1.0E-11);
  EXPECT_NEAR(1.0,g[1],1.0E-11);
  EXPECT_NEAR(1.0,g[2],1.0E-11);

  EXPECT_NEAR(0.0,g[3],1.0E-10);
  EXPECT_NEAR(0.0,g[4],1.0E-10);
  EXPECT_NEAR(0.0,g[5],1.0E-10);
}

TEST(agrad_matrix,mat_cholesky) {
  // symmetric
  matrix_v X(2,2);
  AVAR a = 3.0;
  AVAR b = -1.0;
  AVAR c = -1.0;
  AVAR d = 1.0;
  X << a, b, 
       c, d;
  
  matrix_v L = cholesky_decompose(X);

  matrix_v LL_trans = multiply(L,transpose(L));
  EXPECT_FLOAT_EQ(a.val(),LL_trans(0,0).val());
  EXPECT_FLOAT_EQ(b.val(),LL_trans(0,1).val());
  EXPECT_FLOAT_EQ(c.val(),LL_trans(1,0).val());
  EXPECT_FLOAT_EQ(d.val(),LL_trans(1,1).val());
}


// norm tests for raw calls; move into promotion lib
TEST(agrad_matrix,mv_squaredNorm) {
  matrix_v a(2,2);
  a << -1.0, 2.0, 
       5.0, 10.0;
  
  AVEC x = createAVEC(a(0,0), a(0,1), a(1,0), a(1,1));

  AVAR s = a.squaredNorm();
  EXPECT_FLOAT_EQ(130.0,s.val());
  
  VEC g = cgradvec(s,x);
  EXPECT_FLOAT_EQ(-2.0, g[0]);
  EXPECT_FLOAT_EQ(4.0, g[1]);
  EXPECT_FLOAT_EQ(10.0, g[2]);
  EXPECT_FLOAT_EQ(20.0, g[3]);
}  
TEST(agrad_matrix,mv_norm) {
  matrix_v a(2,1);
  a << -3.0, 4.0;
  
  AVEC x = createAVEC(a(0,0), a(1,0));

  AVAR s = a.norm();
  EXPECT_FLOAT_EQ(5.0,s.val());

  // (see hypot in special_functions_test) 
  VEC g = cgradvec(s,x);
  EXPECT_FLOAT_EQ(-3.0/5.0, g[0]);
  EXPECT_FLOAT_EQ(4.0/5.0, g[1]);
}  
TEST(agrad_matrix,mv_lp_norm) {
  matrix_v a(2,2);
  a << -1.0, 2.0, 
    5.0, 0.0;
  
  AVEC x = createAVEC(a(0,0), a(0,1), a(1,0), a(1,1));

  AVAR s = a.lpNorm<1>();
  EXPECT_FLOAT_EQ(8.0,s.val());
  
  VEC g = cgradvec(s,x);
  EXPECT_FLOAT_EQ(-1.0,g[0]);
  EXPECT_FLOAT_EQ(1.0,g[1]);
  EXPECT_FLOAT_EQ(1.0,g[2]);
  EXPECT_FLOAT_EQ(0.0,g[3]); // ? depends on impl here, could be -1 or 1
}  
TEST(agrad_matrix,mv_lp_norm_inf) {
  matrix_v a(2,2);
  a << -1.0, 2.0, 
    -5.0, 0.0;
  
  AVEC x = createAVEC(a(0,0), a(0,1), a(1,0), a(1,1));

  AVAR s = a.lpNorm<Eigen::Infinity>();
  EXPECT_FLOAT_EQ(5.0,s.val());
  
  VEC g = cgradvec(s,x);
  EXPECT_FLOAT_EQ(0.0,g[0]);
  EXPECT_FLOAT_EQ(0.0,g[1]);
  EXPECT_FLOAT_EQ(-1.0,g[2]);
  EXPECT_FLOAT_EQ(0.0,g[3]); 
}  

TEST(agradMatrix,multiply_scalar_vector_cv) {
  using stan::agrad::multiply;
  vector_v x(3);
  x << 1, 2, 3;
  AVEC x_ind = createAVEC(x(0),x(1),x(2));
  vector_v y = multiply(2.0,x);
  EXPECT_FLOAT_EQ(2.0,y(0).val());
  EXPECT_FLOAT_EQ(4.0,y(1).val());
  EXPECT_FLOAT_EQ(6.0,y(2).val());

  VEC g = cgradvec(y(0),x_ind);
  EXPECT_FLOAT_EQ(2.0,g[0]);
  EXPECT_FLOAT_EQ(0.0,g[1]);
  EXPECT_FLOAT_EQ(0.0,g[2]);
}
TEST(agradMatrix,multiply_scalar_vector_vv) {
  using stan::agrad::multiply;
  vector_v x(3);
  x << 1, 4, 9;
  AVAR two = 2.0;
  AVEC x_ind = createAVEC(x(0),x(1),x(2),two);
  vector_v y = multiply(two,x);
  EXPECT_FLOAT_EQ(2.0,y(0).val());
  EXPECT_FLOAT_EQ(8.0,y(1).val());
  EXPECT_FLOAT_EQ(18.0,y(2).val());

  VEC g = cgradvec(y(1),x_ind);
  EXPECT_FLOAT_EQ(0.0,g[0]);
  EXPECT_FLOAT_EQ(2.0,g[1]);
  EXPECT_FLOAT_EQ(0.0,g[2]);
  EXPECT_FLOAT_EQ(4.0,g[3]);
}
TEST(agradMatrix,multiply_scalar_vector_vc) {
  using stan::agrad::multiply;
  vector_v x(3);
  x << 1, 2, 3;
  AVAR two = 2.0;
  AVEC x_ind = createAVEC(two);
  vector_v y = multiply(two,x);
  EXPECT_FLOAT_EQ(2.0,y(0).val());
  EXPECT_FLOAT_EQ(4.0,y(1).val());
  EXPECT_FLOAT_EQ(6.0,y(2).val());

  VEC g = cgradvec(y(2),x_ind);
  EXPECT_FLOAT_EQ(3.0,g[0]);
}

TEST(agradMatrix,multiply_scalar_row_vector_cv) {
  using stan::agrad::multiply;
  row_vector_v x(3);
  x << 1, 2, 3;
  AVEC x_ind = createAVEC(x(0),x(1),x(2));
  row_vector_v y = multiply(2.0,x);
  EXPECT_FLOAT_EQ(2.0,y(0).val());
  EXPECT_FLOAT_EQ(4.0,y(1).val());
  EXPECT_FLOAT_EQ(6.0,y(2).val());

  VEC g = cgradvec(y(0),x_ind);
  EXPECT_FLOAT_EQ(2.0,g[0]);
  EXPECT_FLOAT_EQ(0.0,g[1]);
  EXPECT_FLOAT_EQ(0.0,g[2]);
}
TEST(agradMatrix,multiply_scalar_row_vector_vv) {
  using stan::agrad::multiply;
  row_vector_v x(3);
  x << 1, 4, 9;
  AVAR two = 2.0;
  AVEC x_ind = createAVEC(x(0),x(1),x(2),two);
  row_vector_v y = multiply(two,x);
  EXPECT_FLOAT_EQ(2.0,y(0).val());
  EXPECT_FLOAT_EQ(8.0,y(1).val());
  EXPECT_FLOAT_EQ(18.0,y(2).val());

  VEC g = cgradvec(y(1),x_ind);
  EXPECT_FLOAT_EQ(0.0,g[0]);
  EXPECT_FLOAT_EQ(2.0,g[1]);
  EXPECT_FLOAT_EQ(0.0,g[2]);
  EXPECT_FLOAT_EQ(4.0,g[3]);
}
TEST(agradMatrix,multiply_scalar_row_vector_vc) {
  using stan::agrad::multiply;
  row_vector_v x(3);
  x << 1, 2, 3;
  AVAR two = 2.0;
  AVEC x_ind = createAVEC(two);
  row_vector_v y = multiply(two,x);
  EXPECT_FLOAT_EQ(2.0,y(0).val());
  EXPECT_FLOAT_EQ(4.0,y(1).val());
  EXPECT_FLOAT_EQ(6.0,y(2).val());

  VEC g = cgradvec(y(2),x_ind);
  EXPECT_FLOAT_EQ(3.0,g[0]);
}

TEST(agradMatrix,multiply_scalar_matrix_cv) {
  using stan::agrad::multiply;
  matrix_v x(2,3);
  x << 1, 2, 3, 4, 5, 6;
  AVEC x_ind = createAVEC(x(0,0),x(0,1),x(0,2),x(1,0));
  matrix_v y = multiply(2.0,x);
  EXPECT_FLOAT_EQ(2.0,y(0,0).val());
  EXPECT_FLOAT_EQ(4.0,y(0,1).val());
  EXPECT_FLOAT_EQ(6.0,y(0,2).val());

  VEC g = cgradvec(y(0,0),x_ind);
  EXPECT_FLOAT_EQ(2.0,g[0]);
  EXPECT_FLOAT_EQ(0.0,g[1]);
  EXPECT_FLOAT_EQ(0.0,g[2]);
  EXPECT_FLOAT_EQ(0.0,g[3]);
}

TEST(agradMatrix,multiply_scalar_matrix_vc) {
  using stan::agrad::multiply;
  matrix_d x(2,3);
  x << 1, 2, 3, 4, 5, 6;
  AVAR two = 2.0;
  AVEC x_ind = createAVEC(two);

  matrix_v y = multiply(two,x);
  EXPECT_FLOAT_EQ(2.0,y(0,0).val());
  EXPECT_FLOAT_EQ(4.0,y(0,1).val());
  EXPECT_FLOAT_EQ(6.0,y(0,2).val());

  VEC g = cgradvec(y(1,0),x_ind);
  EXPECT_FLOAT_EQ(4.0,g[0]);
}

TEST(agradMatrix,elt_multiply_vec_vv) {
  using stan::agrad::elt_multiply;
  vector_v x(2);
  x << 2, 5;
  vector_v y(2);
  y << 10, 100;
  AVEC x_ind = createAVEC(x(0),x(1),y(0),y(1));
  vector_v z = elt_multiply(x,y);
  EXPECT_FLOAT_EQ(20.0,z(0).val());
  EXPECT_FLOAT_EQ(500.0,z(1).val());

  VEC g = cgradvec(z(0),x_ind);
  EXPECT_FLOAT_EQ(10.0,g[0]);
  EXPECT_FLOAT_EQ(0.0,g[1]);
  EXPECT_FLOAT_EQ(2.0,g[2]);
  EXPECT_FLOAT_EQ(0.0,g[3]);
}
TEST(agradMatrix,elt_multiply_vec_vd) {
  using stan::agrad::elt_multiply;
  vector_v x(2);
  x << 2, 5;
  vector_d y(2);
  y << 10, 100;
  AVEC x_ind = createAVEC(x(0),x(1));
  vector_v z = elt_multiply(x,y);
  EXPECT_FLOAT_EQ(20.0,z(0).val());
  EXPECT_FLOAT_EQ(500.0,z(1).val());

  VEC g = cgradvec(z(0),x_ind);
  EXPECT_FLOAT_EQ(10.0,g[0]);
  EXPECT_FLOAT_EQ(0.0,g[1]);
}
TEST(agradMatrix,elt_multiply_vec_dv) {
  using stan::agrad::elt_multiply;
  vector_d x(2);
  x << 2, 5;
  vector_v y(2);
  y << 10, 100;
  AVEC x_ind = createAVEC(y(0),y(1));
  vector_v z = elt_multiply(x,y);
  EXPECT_FLOAT_EQ(20.0,z(0).val());
  EXPECT_FLOAT_EQ(500.0,z(1).val());

  VEC g = cgradvec(z(0),x_ind);
  EXPECT_FLOAT_EQ(2.0,g[0]);
  EXPECT_FLOAT_EQ(0.0,g[1]);
}

TEST(agradMatrix,elt_multiply_row_vec_vv) {
  using stan::agrad::elt_multiply;
  row_vector_v x(2);
  x << 2, 5;
  row_vector_v y(2);
  y << 10, 100;
  AVEC x_ind = createAVEC(x(0),x(1),y(0),y(1));
  row_vector_v z = elt_multiply(x,y);
  EXPECT_FLOAT_EQ(20.0,z(0).val());
  EXPECT_FLOAT_EQ(500.0,z(1).val());

  VEC g = cgradvec(z(0),x_ind);
  EXPECT_FLOAT_EQ(10.0,g[0]);
  EXPECT_FLOAT_EQ(0.0,g[1]);
  EXPECT_FLOAT_EQ(2.0,g[2]);
  EXPECT_FLOAT_EQ(0.0,g[3]);
}
TEST(agradMatrix,elt_multiply_row_vec_vd) {
  using stan::agrad::elt_multiply;
  row_vector_v x(2);
  x << 2, 5;
  row_vector_d y(2);
  y << 10, 100;
  AVEC x_ind = createAVEC(x(0),x(1));
  row_vector_v z = elt_multiply(x,y);
  EXPECT_FLOAT_EQ(20.0,z(0).val());
  EXPECT_FLOAT_EQ(500.0,z(1).val());

  VEC g = cgradvec(z(0),x_ind);
  EXPECT_FLOAT_EQ(10.0,g[0]);
  EXPECT_FLOAT_EQ(0.0,g[1]);
}
TEST(agradMatrix,elt_multiply_row_vec_dv) {
  using stan::agrad::elt_multiply;
  row_vector_d x(2);
  x << 2, 5;
  row_vector_v y(2);
  y << 10, 100;
  AVEC x_ind = createAVEC(y(0),y(1));
  row_vector_v z = elt_multiply(x,y);
  EXPECT_FLOAT_EQ(20.0,z(0).val());
  EXPECT_FLOAT_EQ(500.0,z(1).val());

  VEC g = cgradvec(z(0),x_ind);
  EXPECT_FLOAT_EQ(2.0,g[0]);
  EXPECT_FLOAT_EQ(0.0,g[1]);
}


TEST(agradMatrix,elt_multiply_matrix_vv) {
  using stan::agrad::elt_multiply;
  matrix_v x(2,3);
  x << 2, 5, 6, 9, 13, 29;
  matrix_v y(2,3);
  y << 10, 100, 1000, 10000, 100000, 1000000;
  AVEC x_ind = createAVEC(x(0,0),x(0,1),x(0,2),y(0,0));
  matrix_v z = elt_multiply(x,y);
  EXPECT_FLOAT_EQ(20.0,z(0,0).val());
  EXPECT_FLOAT_EQ(500.0,z(0,1).val());
  EXPECT_FLOAT_EQ(29000000.0,z(1,2).val());

  VEC g = cgradvec(z(0,0),x_ind);
  EXPECT_FLOAT_EQ(10.0,g[0]);
  EXPECT_FLOAT_EQ(0.0,g[1]);
  EXPECT_FLOAT_EQ(0.0,g[2]);
  EXPECT_FLOAT_EQ(2.0,g[3]);
}
TEST(agradMatrix,elt_multiply_matrix_vd) {
  using stan::agrad::elt_multiply;
  matrix_v x(2,3);
  x << 2, 5, 6, 9, 13, 29;
  matrix_d y(2,3);
  y << 10, 100, 1000, 10000, 100000, 1000000;
  AVEC x_ind = createAVEC(x(0,0),x(0,1),x(0,2),x(1,0));
  matrix_v z = elt_multiply(x,y);
  EXPECT_FLOAT_EQ(20.0,z(0,0).val());
  EXPECT_FLOAT_EQ(500.0,z(0,1).val());
  EXPECT_FLOAT_EQ(29000000.0,z(1,2).val());

  VEC g = cgradvec(z(0,0),x_ind);
  EXPECT_FLOAT_EQ(10.0,g[0]);
  EXPECT_FLOAT_EQ(0.0,g[1]);
  EXPECT_FLOAT_EQ(0.0,g[2]);
  EXPECT_FLOAT_EQ(0.0,g[3]);
}
TEST(agradMatrix,elt_multiply_matrix_dv) {
  using stan::agrad::elt_multiply;
  matrix_d x(2,3);
  x << 2, 5, 6, 9, 13, 29;
  matrix_v y(2,3);
  y << 10, 100, 1000, 10000, 100000, 1000000;
  AVEC x_ind = createAVEC(y(0,0),y(0,1));
  matrix_v z = elt_multiply(x,y);
  EXPECT_FLOAT_EQ(20.0,z(0,0).val());
  EXPECT_FLOAT_EQ(500.0,z(0,1).val());
  EXPECT_FLOAT_EQ(29000000.0,z(1,2).val());

  VEC g = cgradvec(z(0,0),x_ind);
  EXPECT_FLOAT_EQ(2.0,g[0]);
  EXPECT_FLOAT_EQ(0.0,g[1]);
}

TEST(agradMatrix,elt_divide_vec_vv) {
  using stan::agrad::elt_divide;
  vector_v x(2);
  x << 2, 5;
  vector_v y(2);
  y << 10, 100;
  AVEC x_ind = createAVEC(x(0),x(1),y(0),y(1));
  vector_v z = elt_divide(x,y);
  EXPECT_FLOAT_EQ(0.2,z(0).val());
  EXPECT_FLOAT_EQ(0.05,z(1).val());

  VEC g = cgradvec(z(0),x_ind);
  EXPECT_FLOAT_EQ(1.0/10.0,g[0]);
  EXPECT_FLOAT_EQ(0.0,g[1]);
  EXPECT_FLOAT_EQ(2.0 / (- 10.0 * 10.0), g[2]);
  EXPECT_FLOAT_EQ(0.0,g[3]);
}
TEST(agradMatrix,elt_divide_vec_vd) {
  using stan::math::elt_divide;
  vector_v x(2);
  x << 2, 5;
  vector_d y(2);
  y << 10, 100;
  AVEC x_ind = createAVEC(x(0),x(1));
  vector_v z = elt_divide(x,y);
  EXPECT_FLOAT_EQ(0.2,z(0).val());
  EXPECT_FLOAT_EQ(0.05,z(1).val());

  VEC g = cgradvec(z(0),x_ind);
  EXPECT_FLOAT_EQ(1.0/10.0,g[0]);
  EXPECT_FLOAT_EQ(0.0,g[1]);
}
TEST(agradMatrix,elt_divide_vec_dv) {
  using stan::math::elt_divide;
  vector_d x(2);
  x << 2, 5;
  vector_v y(2);
  y << 10, 100;
  AVEC x_ind = createAVEC(y(0),y(1));
  vector_v z = elt_divide(x,y);
  EXPECT_FLOAT_EQ(0.2,z(0).val());
  EXPECT_FLOAT_EQ(0.05,z(1).val());

  VEC g = cgradvec(z(0),x_ind);
  EXPECT_FLOAT_EQ(2.0 / (- 10.0 * 10.0), g[0]);
  EXPECT_FLOAT_EQ(0.0,g[1]);
}

TEST(agradMatrix,elt_divide_rowvec_vv) {
  using stan::agrad::elt_divide;
  row_vector_v x(2);
  x << 2, 5;
  row_vector_v y(2);
  y << 10, 100;
  AVEC x_ind = createAVEC(x(0),x(1),y(0),y(1));
  row_vector_v z = elt_divide(x,y);
  EXPECT_FLOAT_EQ(0.2,z(0).val());
  EXPECT_FLOAT_EQ(0.05,z(1).val());

  VEC g = cgradvec(z(0),x_ind);
  EXPECT_FLOAT_EQ(1.0/10.0,g[0]);
  EXPECT_FLOAT_EQ(0.0,g[1]);
  EXPECT_FLOAT_EQ(2.0 / (- 10.0 * 10.0), g[2]);
  EXPECT_FLOAT_EQ(0.0,g[3]);
}
TEST(agradMatrix,elt_divide_rowvec_vd) {
  using stan::agrad::elt_divide;
  row_vector_v x(2);
  x << 2, 5;
  row_vector_d y(2);
  y << 10, 100;
  AVEC x_ind = createAVEC(x(0),x(1));
  row_vector_v z = elt_divide(x,y);
  EXPECT_FLOAT_EQ(0.2,z(0).val());
  EXPECT_FLOAT_EQ(0.05,z(1).val());

  VEC g = cgradvec(z(0),x_ind);
  EXPECT_FLOAT_EQ(1.0/10.0,g[0]);
  EXPECT_FLOAT_EQ(0.0,g[1]);
}
TEST(agradMatrix,elt_divide_rowvec_dv) {
  using stan::agrad::elt_divide;
  row_vector_d x(2);
  x << 2, 5;
  row_vector_v y(2);
  y << 10, 100;
  AVEC x_ind = createAVEC(y(0),y(1));
  row_vector_v z = elt_divide(x,y);
  EXPECT_FLOAT_EQ(0.2,z(0).val());
  EXPECT_FLOAT_EQ(0.05,z(1).val());

  VEC g = cgradvec(z(0),x_ind);
  EXPECT_FLOAT_EQ(2.0 / (- 10.0 * 10.0), g[0]);
  EXPECT_FLOAT_EQ(0.0,g[1]);
}


TEST(agradMatrix,elt_divide_mat_vv) {
  using stan::agrad::elt_divide;
  matrix_v x(2,3);
  x << 2, 5, 7, 13, 29, 112;
  matrix_v y(2,3);
  y << 10, 100, 1000, 10000, 100000, 1000000;
  AVEC x_ind = createAVEC(x(0,0),x(0,1),y(0,0),y(0,1));
  matrix_v z = elt_divide(x,y);
  EXPECT_FLOAT_EQ(0.2,z(0,0).val());
  EXPECT_FLOAT_EQ(0.05,z(0,1).val());
  EXPECT_FLOAT_EQ(112.0/1000000.0,z(1,2).val());

  VEC g = cgradvec(z(0),x_ind);
  EXPECT_FLOAT_EQ(1.0/10.0,g[0]);
  EXPECT_FLOAT_EQ(0.0,g[1]);
  EXPECT_FLOAT_EQ(2.0 / (- 10.0 * 10.0), g[2]);
  EXPECT_FLOAT_EQ(0.0,g[3]);
}
TEST(agradMatrix,elt_divide_mat_vd) {
  using stan::agrad::elt_divide;
  matrix_v x(2,3);
  x << 2, 5, 7, 13, 29, 112;
  matrix_d y(2,3);
  y << 10, 100, 1000, 10000, 100000, 1000000;
  AVEC x_ind = createAVEC(x(0,0),x(0,1));
  matrix_v z = elt_divide(x,y);
  EXPECT_FLOAT_EQ(0.2,z(0,0).val());
  EXPECT_FLOAT_EQ(0.05,z(0,1).val());
  EXPECT_FLOAT_EQ(112.0/1000000.0,z(1,2).val());

  VEC g = cgradvec(z(0),x_ind);
  EXPECT_FLOAT_EQ(1.0/10.0,g[0]);
  EXPECT_FLOAT_EQ(0.0,g[1]);
}
TEST(agradMatrix,elt_divide_mat_dv) {
  using stan::agrad::elt_divide;
  matrix_d x(2,3);
  x << 2, 5, 7, 13, 29, 112;
  matrix_v y(2,3);
  y << 10, 100, 1000, 10000, 100000, 1000000;
  AVEC x_ind = createAVEC(y(0,0),y(0,1));
  matrix_v z = elt_divide(x,y);
  EXPECT_FLOAT_EQ(0.2,z(0,0).val());
  EXPECT_FLOAT_EQ(0.05,z(0,1).val());
  EXPECT_FLOAT_EQ(112.0/1000000.0,z(1,2).val());

  VEC g = cgradvec(z(0),x_ind);
  EXPECT_FLOAT_EQ(2.0 / (- 10.0 * 10.0), g[0]);
  EXPECT_FLOAT_EQ(0.0,g[1]);
}
TEST(agradMatrix,col_v) {
  using stan::agrad::col;
  matrix_v y(2,3);
  y << 1, 2, 3, 4, 5, 6;
  vector_v z = col(y,1);
  EXPECT_EQ(2,z.size());
  EXPECT_FLOAT_EQ(1.0,z[0].val());
  EXPECT_FLOAT_EQ(4.0,z[1].val());

  vector_v w = col(y,2);
  EXPECT_EQ(2,w.size());
  EXPECT_EQ(2.0,w[0].val());
  EXPECT_EQ(5.0,w[1].val());
}
TEST(agradMatrix,col_v_exc0) {
  using stan::agrad::col;
  matrix_v y(2,3);
  y << 1, 2, 3, 4, 5, 6;
  EXPECT_THROW(col(y,0),std::domain_error);
  EXPECT_THROW(col(y,7),std::domain_error);
}
TEST(agradMatrix,col_v_excHigh) {
  using stan::agrad::col;
  matrix_v y(2,3);
  y << 1, 2, 3, 4, 5, 6;
  EXPECT_THROW(col(y,0),std::domain_error);
  EXPECT_THROW(col(y,5),std::domain_error);
}
TEST(agradMatrix,row_v) {
  using stan::agrad::row;
  matrix_v y(2,3);
  y << 1, 2, 3, 4, 5, 6;
  vector_v z = row(y,1);
  EXPECT_EQ(3,z.size());
  EXPECT_FLOAT_EQ(1.0,z[0].val());
  EXPECT_FLOAT_EQ(2.0,z[1].val());
  EXPECT_FLOAT_EQ(3.0,z[2].val());

  vector_v w = row(y,2);
  EXPECT_EQ(3,w.size());
  EXPECT_EQ(4.0,w[0].val());
  EXPECT_EQ(5.0,w[1].val());
  EXPECT_EQ(6.0,w[2].val());
}
TEST(agradMatrix,row_v_exc0) {
  using stan::agrad::row;
  matrix_v y(2,3);
  y << 1, 2, 3, 4, 5, 6;
  EXPECT_THROW(row(y,0),std::domain_error);
  EXPECT_THROW(row(y,7),std::domain_error);
}
TEST(agradMatrix,row_v_excHigh) {
  using stan::agrad::row;
  matrix_v y(2,3);
  y << 1, 2, 3, 4, 5, 6;
  EXPECT_THROW(row(y,0),std::domain_error);
  EXPECT_THROW(row(y,5),std::domain_error);
}
TEST(agradMatrix, dot_product_vv) {
  std::vector<var> a, b;
  var c;
  for (int i = -1; i < 2; i++) { // a = (-1, 0, 1), b = (1, 2, 3)
    a.push_back(i);
    b.push_back(i + 2);
  }
  c = dot_product(&a[0], &b[0], 3);
  EXPECT_EQ(2, c);
  std::vector<var> ab;
  std::vector<double> grad;
  for (size_t i = 0; i < 3; i++) {
    ab.push_back(a[i]);
    ab.push_back(b[i]);
  }
  c.grad(ab, grad);
  EXPECT_EQ(grad[0], 1);
  EXPECT_EQ(grad[1], -1);
  EXPECT_EQ(grad[2], 2);
  EXPECT_EQ(grad[3], 0);
  EXPECT_EQ(grad[4], 3);
  EXPECT_EQ(grad[5], 1);
}
TEST(agradMatrix, dot_product_dv) {
  std::vector<double> a;
  std::vector<var> b;
  var c;
  for (int i = -1; i < 2; i++) { // a = (-1, 0, 1), b = (1, 2, 3)
    a.push_back(i);
    b.push_back(i + 2);
  }
  c = dot_product(&a[0], &b[0], 3);
  EXPECT_EQ(2, c);
  std::vector<double> grad;
  c.grad(b, grad);
  EXPECT_EQ(grad[0], -1);
  EXPECT_EQ(grad[1], 0);
  EXPECT_EQ(grad[2], 1);
}
TEST(agradMatrix, dot_product_vd) {
  std::vector<var> a;
  std::vector<double> b;
  var c;
  for (int i = -1; i < 2; i++) { // a = (-1, 0, 1), b = (1, 2, 3)
    a.push_back(i);
    b.push_back(i + 2);
  }
  c = dot_product(&a[0], &b[0], 3);
  EXPECT_EQ(2, c);
  std::vector<double> grad;
  c.grad(a, grad);
  EXPECT_EQ(grad[0], 1);
  EXPECT_EQ(grad[1], 2);
  EXPECT_EQ(grad[2], 3);
}
TEST(agradMatrix, dot_product_vv_vec) {
  std::vector<var> a, b;
  var c;
  for (int i = -1; i < 2; i++) { // a = (-1, 0, 1), b = (1, 2, 3)
    a.push_back(i);
    b.push_back(i + 2);
  }
  c = dot_product(a, b);
  EXPECT_EQ(2, c);
  std::vector<var> ab;
  std::vector<double> grad;
  for (size_t i = 0; i < 3; i++) {
    ab.push_back(a[i]);
    ab.push_back(b[i]);
  }
  c.grad(ab, grad);
  EXPECT_EQ(grad[0], 1);
  EXPECT_EQ(grad[1], -1);
  EXPECT_EQ(grad[2], 2);
  EXPECT_EQ(grad[3], 0);
  EXPECT_EQ(grad[4], 3);
  EXPECT_EQ(grad[5], 1);
}
TEST(agradMatrix, dot_product_dv_vec) {
  std::vector<double> a;
  std::vector<var> b;
  var c;
  for (int i = -1; i < 2; i++) { // a = (-1, 0, 1), b = (1, 2, 3)
    a.push_back(i);
    b.push_back(i + 2);
  }
  c = dot_product(a, b);
  EXPECT_EQ(2, c);
  std::vector<double> grad;
  c.grad(b, grad);
  EXPECT_EQ(grad[0], -1);
  EXPECT_EQ(grad[1], 0);
  EXPECT_EQ(grad[2], 1);
}
TEST(agradMatrix, dot_product_vd_vec) {
  std::vector<var> a;
  std::vector<double> b;
  var c;
  for (int i = -1; i < 2; i++) { // a = (-1, 0, 1), b = (1, 2, 3)
    a.push_back(i);
    b.push_back(i + 2);
  }
  c = dot_product(a, b);
  EXPECT_EQ(2, c);
  std::vector<double> grad;
  c.grad(a, grad);
  EXPECT_EQ(grad[0], 1);
  EXPECT_EQ(grad[1], 2);
  EXPECT_EQ(grad[2], 3);
}

template <int R, int C>
void assert_val_grad(Eigen::Matrix<stan::agrad::var,R,C>& v) {
  v << -1.0, 0.0, 3.0;
  AVEC x = createAVEC(v(0),v(1),v(2));
  AVAR f = dot_self(v);
  std::vector<double> g;
  f.grad(x,g);
  
  EXPECT_FLOAT_EQ(-2.0,g[0]);
  EXPECT_FLOAT_EQ(0.0,g[1]);
  EXPECT_FLOAT_EQ(6.0,g[2]);
}  


TEST(agradMatrix, dot_self_vec) {
  using stan::agrad::var;
  using stan::math::dot_self;

  Eigen::Matrix<var,Eigen::Dynamic,1> v1(1);
  v1 << 2.0;
  EXPECT_NEAR(4.0,dot_self(v1).val(),1E-12);
  Eigen::Matrix<var,Eigen::Dynamic,1> v2(2);
  v2 << 2.0, 3.0;
  EXPECT_NEAR(13.0,dot_self(v2).val(),1E-12);
  Eigen::Matrix<var,Eigen::Dynamic,1> v3(3);
  v3 << 2.0, 3.0, 4.0;
  EXPECT_NEAR(29.0,dot_self(v3).val(),1E-12);  

  Eigen::Matrix<var,Eigen::Dynamic,1> v(3);
  assert_val_grad(v);

  Eigen::Matrix<var,1,Eigen::Dynamic> vv(3);
  assert_val_grad(vv);

  Eigen::Matrix<var,Eigen::Dynamic,Eigen::Dynamic> vvv(3,1);
  assert_val_grad(vvv);

  Eigen::Matrix<var,Eigen::Dynamic,Eigen::Dynamic> vvvv(1,3);
  assert_val_grad(vvvv);
}

TEST(agradMatrix,columns_dot_self) {
  using stan::agrad::var;
  using stan::math::columns_dot_self;

  Eigen::Matrix<var,Eigen::Dynamic,Eigen::Dynamic> m1(1,1);
  m1 << 2.0;
  EXPECT_NEAR(4.0,columns_dot_self(m1)(0,0).val(),1E-12);
  Eigen::Matrix<var,Eigen::Dynamic,Eigen::Dynamic> m2(1,2);
  m2 << 2.0, 3.0;
  Eigen::Matrix<var,Eigen::Dynamic,Eigen::Dynamic> x;
  x = columns_dot_self(m2);
  EXPECT_NEAR(4.0,x(0,0).val(),1E-12);
  EXPECT_NEAR(9.0,x(1,0).val(),1E-12);
  Eigen::Matrix<var,Eigen::Dynamic,Eigen::Dynamic> m3(2,2);
  m3 << 2.0, 3.0, 4.0, 5.0;
  x = columns_dot_self(m3);
  EXPECT_NEAR(20.0,x(0,0).val(),1E-12);
  EXPECT_NEAR(34.0,x(1,0).val(),1E-12);

  Eigen::Matrix<var,Eigen::Dynamic,Eigen::Dynamic> vvv(3,1);
  assert_val_grad(vvv);

  Eigen::Matrix<var,Eigen::Dynamic,Eigen::Dynamic> vvvv(1,3);
  assert_val_grad(vvvv);
}

TEST(MathMatrix,softmax) {
  using stan::agrad::var;
  using stan::math::softmax;
  using Eigen::Matrix;
  using Eigen::Dynamic;

  EXPECT_THROW(softmax(vector_v()),std::domain_error);
  
  Matrix<var,Dynamic,1> x(1);
  x << 0.0;
  
  Matrix<var,Dynamic,1> theta = softmax(x);
  EXPECT_EQ(1,theta.size());
  EXPECT_FLOAT_EQ(1.0,theta[0].val());

  Matrix<var,Dynamic,1> x2(2);
  x2 << -1.0, 1.0;
  Matrix<var,Dynamic,1> theta2 = softmax(x2);
  EXPECT_EQ(2,theta2.size());
  EXPECT_FLOAT_EQ(exp(-1)/(exp(-1) + exp(1)), theta2[0].val());
  EXPECT_FLOAT_EQ(exp(1)/(exp(-1) + exp(1)), theta2[1].val());

  Matrix<var,Dynamic,1> x3(3);
  x3 << -1.0, 1.0, 10.0;
  Matrix<var,Dynamic,1> theta3 = softmax(x3);
  EXPECT_EQ(3,theta3.size());
  EXPECT_FLOAT_EQ(exp(-1)/(exp(-1) + exp(1) + exp(10.0)), theta3[0].val());
  EXPECT_FLOAT_EQ(exp(1)/(exp(-1) + exp(1) + exp(10.0)), theta3[1].val());
  EXPECT_FLOAT_EQ(exp(10)/(exp(-1) + exp(1) + exp(10.0)), theta3[2].val());
}
TEST(AgradMatrix, meanStdVector) {
  using stan::math::mean; // should use arg-dep lookup
  using std::vector;
  using stan::agrad::var;
  vector<var> x(0);
  EXPECT_THROW(mean(x), std::domain_error);
  x.push_back(1.0);
  EXPECT_FLOAT_EQ(1.0, mean(x).val());
  x.push_back(2.0);
  EXPECT_FLOAT_EQ(1.5, mean(x).val());

  vector<var> y = createAVEC(1.0,2.0);
  var f = mean(y);
  vector<double> grad = cgrad(f, y[0], y[1]);
  EXPECT_FLOAT_EQ(0.5, grad[0]);
  EXPECT_FLOAT_EQ(0.5, grad[1]);
  EXPECT_EQ(2U, grad.size());
}
TEST(AgradMatrix, varianceStdVector) {
  using stan::math::variance; // should use arg-dep lookup
  using std::vector;
  using stan::agrad::var;

  vector<var> y1 = createAVEC(0.5,2.0,3.5);
  var f1 = variance(y1);
  vector<double> grad1 = cgrad(f1, y1[0], y1[1], y1[2]);
  double f1_val = f1.val(); // save before cleaned out

  vector<var> y2 = createAVEC(0.5,2.0,3.5);
  var mean2 = (y2[0] + y2[1] + y2[2]) / 3.0;
  var sum_sq_diff_2 
    = (y2[0] - mean2) * (y2[0] - mean2)
    + (y2[1] - mean2) * (y2[1] - mean2)
    + (y2[2] - mean2) * (y2[2] - mean2); 
  var f2 = sum_sq_diff_2 / (3 - 1);

  EXPECT_EQ(f2.val(), f1_val);

  vector<double> grad2 = cgrad(f2, y2[0], y2[1], y2[2]);

  EXPECT_EQ(3U, grad1.size());
  EXPECT_EQ(3U, grad2.size());
  for (size_t i = 0; i < 3; ++i)
    EXPECT_FLOAT_EQ(grad2[i], grad1[i]);
}
TEST(AgradMatrix, sdStdVector) {
  using stan::math::sd; // should use arg-dep lookup (and for sqrt)
  using std::vector;
  using stan::agrad::var;

  vector<var> y1 = createAVEC(0.5,2.0,3.5);
  var f1 = sd(y1);
  vector<double> grad1 = cgrad(f1, y1[0], y1[1], y1[2]);
  double f1_val = f1.val(); // save before cleaned out

  vector<var> y2 = createAVEC(0.5,2.0,3.5);
  var mean2 = (y2[0] + y2[1] + y2[2]) / 3.0;
  var sum_sq_diff_2 
    = (y2[0] - mean2) * (y2[0] - mean2)
    + (y2[1] - mean2) * (y2[1] - mean2)
    + (y2[2] - mean2) * (y2[2] - mean2); 
  var f2 = sqrt(sum_sq_diff_2 / (3 - 1));

  EXPECT_EQ(f2.val(), f1_val);

  vector<double> grad2 = cgrad(f2, y2[0], y2[1], y2[2]);

  EXPECT_EQ(3U, grad1.size());
  EXPECT_EQ(3U, grad2.size());
  for (size_t i = 0; i < 3; ++i)
    EXPECT_FLOAT_EQ(grad2[i], grad1[i]);
}


TEST(AgradMatrix, initializeVariable) {
  using stan::agrad::initialize_variable;
  using std::vector;
  using stan::agrad::var;

  using Eigen::Matrix;
  using Eigen::Dynamic;

  var a;
  initialize_variable(a, var(1.0));
  EXPECT_FLOAT_EQ(1.0, a.val());

  vector<var> b(3);
  initialize_variable(b, var(2.0));
  EXPECT_EQ(3U,b.size());
  EXPECT_FLOAT_EQ(2.0, b[0].val());
  EXPECT_FLOAT_EQ(2.0, b[1].val());
  EXPECT_FLOAT_EQ(2.0, b[2].val());

  vector<vector<var> > c(4,vector<var>(3));
  initialize_variable(c, var(3.0));
  for (size_t m = 0; m < c.size(); ++m)
    for (size_t n = 0; n < c[0].size(); ++n)
      EXPECT_FLOAT_EQ(3.0,c[m][n].val());

  Matrix<var, Dynamic, Dynamic> aa(5,7);
  initialize_variable(aa, var(4.0));
  for (int m = 0; m < aa.rows(); ++m)
    for (int n = 0; n < aa.cols(); ++n)
      EXPECT_FLOAT_EQ(4.0, aa(m,n).val());

  Matrix<var, Dynamic, 1> bb(5);
  initialize_variable(bb, var(5.0));
  for (int m = 0; m < bb.size(); ++m) 
      EXPECT_FLOAT_EQ(5.0, bb(m).val());

  Matrix<var,1,Dynamic> cc(12);
  initialize_variable(cc, var(7.0));
  for (int m = 0; m < cc.size(); ++m) 
    EXPECT_FLOAT_EQ(7.0, cc(m).val());
  
  Matrix<var,Dynamic,Dynamic> init_val(3,4);
  vector<Matrix<var,Dynamic,Dynamic> > dd(5, init_val);
  initialize_variable(dd, var(11.0));
  for (size_t i = 0; i < dd.size(); ++i)
    for (int m = 0; m < dd[0].rows(); ++m)
      for (int n = 0; n < dd[0].cols(); ++n)
        EXPECT_FLOAT_EQ(11.0, dd[i](m,n).val());
}

TEST(AgradMatrix, assign) {
  using stan::agrad::assign;
  using stan::agrad::var;
  using std::vector;
  using Eigen::Matrix;
  using Eigen::Dynamic;
  
  var x;
  assign(x,2.0);
  EXPECT_FLOAT_EQ(2.0,x.val());

  assign(x,2);
  EXPECT_FLOAT_EQ(2.0,x.val());

  var y(3.0);
  assign(x,y);
  EXPECT_FLOAT_EQ(3.0,x.val());

  double xd;
  assign(xd,2.0);
  EXPECT_FLOAT_EQ(2.0,xd);

  assign(xd,2);
  EXPECT_FLOAT_EQ(2.0,xd);

  int iii;
  assign(iii,2);
  EXPECT_EQ(2,iii);

  unsigned int j = 12;
  assign(iii,j);
  EXPECT_EQ(12,j);

  vector<double> y_dbl(2);
  y_dbl[0] = 2.0;
  y_dbl[1] = 3.0;
  
  vector<var> y_var(2);
  assign(y_var,y_dbl);
  EXPECT_FLOAT_EQ(2.0,y_var[0].val());
  EXPECT_FLOAT_EQ(3.0,y_var[1].val());

  Matrix<double,Dynamic,1> v_dbl(6);
  v_dbl << 1,2,3,4,5,6;
  Matrix<var,Dynamic,1> v_var(6);
  assign(v_var,v_dbl);
  EXPECT_FLOAT_EQ(1,v_var(0).val());
  EXPECT_FLOAT_EQ(6,v_var(5).val());

  Matrix<double,1,Dynamic> rv_dbl(3);
  rv_dbl << 2, 4, 6;
  Matrix<var,1,Dynamic> rv_var(3);
  assign(rv_var,rv_dbl);
  EXPECT_FLOAT_EQ(2,rv_var(0).val());
  EXPECT_FLOAT_EQ(4,rv_var(1).val());
  EXPECT_FLOAT_EQ(6,rv_var(2).val());

  Matrix<double,Dynamic,Dynamic> m_dbl(2,3);
  m_dbl << 2, 4, 6, 100, 200, 300;
  Matrix<var,Dynamic,Dynamic> m_var(2,3);
  assign(m_var,m_dbl);
  EXPECT_EQ(2,m_var.rows());
  EXPECT_EQ(3,m_var.cols());
  EXPECT_FLOAT_EQ(2,m_var(0,0).val());
  EXPECT_FLOAT_EQ(100,m_var(1,0).val());
  EXPECT_FLOAT_EQ(300,m_var(1,2).val());
}

TEST(AgradMatrix, UserCase1) {
  using std::vector;
  using stan::math::multiply;
  using stan::math::transpose;
  using stan::math::subtract;
  using stan::math::get_base1;
  using stan::agrad::assign;
  using stan::math::dot_product;

  // also tried DpKm1 > H
  size_t H = 3;
  size_t DpKm1 = 3;

  vector_v vk(DpKm1);
  for (size_t k = 0; k < DpKm1; ++k)
    vk[k] = (k + 1) * (k + 2);
  
  matrix_v L_etaprec(DpKm1,DpKm1);
  for (size_t m = 0; m < DpKm1; ++m)
    for (size_t n = 0; n < DpKm1; ++n)
      L_etaprec(m,n) = (m + 1) * (n + 1);

  vector_d etamu(DpKm1);
  for (size_t k = 0; k < DpKm1; ++k)
    etamu[k] = 10 + (k * k);
  
  vector<vector_d> eta(H,vector_d(DpKm1));
  for (size_t h = 0; h < H; ++h)
    for (size_t k = 0; k < DpKm1; ++k)
      eta[h][k] = (h + 1) * (k + 10);

  var lp__ = 0.0;

  for (size_t h = 1; h <= H; ++h) {
    assign(vk, multiply(transpose(L_etaprec),
                        subtract(get_base1(eta,h,"eta",1),
                                 etamu)));
    assign(lp__, (lp__ - (0.5 * dot_product(vk,vk))));
  }

  EXPECT_TRUE(lp__.val() != 0);
}

TEST(AgradMatrix,prod) {
  using stan::math::prod;
  vector_d vd;
  vector_v vv;
  EXPECT_FLOAT_EQ(1.0,prod(vd));
  EXPECT_FLOAT_EQ(1.0,prod(vv).val());

  vd = vector_d(1);
  vv = vector_v(1);
  vd << 2.0;
  vv << 2.0;
  EXPECT_FLOAT_EQ(2.0,prod(vd));
  EXPECT_FLOAT_EQ(2.0,prod(vv).val());

  vd = vector_d(2);
  vd << 2.0, 3.0;
  vv = vector_v(2);
  vv << 2.0, 3.0;
  std::vector<var> x(2);
  x[0] = vv[0];
  x[1] = vv[1];
  var f = prod(vv);
  EXPECT_FLOAT_EQ(6.0,prod(vd));
  EXPECT_FLOAT_EQ(6.0,f.val());
  std::vector<double> g;
  f.grad(x,g);
  EXPECT_FLOAT_EQ(3.0,g[0]);
  EXPECT_FLOAT_EQ(2.0,g[1]);
  
}
TEST(AgradMatrix,diagMatrix) {
  using stan::math::diag_matrix;
  EXPECT_EQ(0,diag_matrix(vector_v()).size());
  EXPECT_EQ(4,diag_matrix(vector_v(2)).size());
  EXPECT_EQ(0,diag_matrix(vector_d()).size());
  EXPECT_EQ(4,diag_matrix(vector_d(2)).size());

  vector_v v(3);
  v << 1, 4, 9;
  matrix_v m = diag_matrix(v);
  EXPECT_EQ(1,m(0,0).val());
  EXPECT_EQ(4,m(1,1).val());
  EXPECT_EQ(9,m(2,2).val());
}



void test_mult_LLT(const matrix_v& L) {
  using stan::agrad::var;
  matrix_v LLT_eigen = L * L.transpose();
  matrix_v LLT_stan = multiply_lower_tri_self_transpose(L);
  EXPECT_EQ(L.rows(),LLT_stan.rows());
  EXPECT_EQ(L.cols(),LLT_stan.cols());
  for (int m = 0; m < L.rows(); ++m)
    for (int n = 0; n < L.cols(); ++n)
      EXPECT_FLOAT_EQ(LLT_eigen(m,n).val(), LLT_stan(m,n).val());  
}

TEST(AgradMatrix, multiplyLowerTriSelfTransposeGrad1) {
  using stan::agrad::var;
  using stan::agrad::multiply_lower_tri_self_transpose;
  matrix_v L(1,1);
  L << 3.0;
  std::vector<var> x(1);
  x[0] = L(0,0);

  matrix_v LLt = multiply_lower_tri_self_transpose(L);
  std::vector<var> y(1);
  y[0] = LLt(0,0);
  
  EXPECT_FLOAT_EQ(9.0, LLt(0,0).val());

  std::vector<std::vector<double> > J;
  stan::agrad::jacobian(y,x,J);
  
  EXPECT_FLOAT_EQ(6.0, J[0][0]);
}

TEST(AgradMatrix, multiplyLowerTriSelfTransposeGrad2) {
  using stan::agrad::var;
  using stan::agrad::multiply_lower_tri_self_transpose;
  matrix_v L(2,2);
  L << 
    1, 0,
    2, 3;
  std::vector<var> x(3);
  x[0] = L(0,0);
  x[1] = L(1,0);
  x[2] = L(1,1);

  matrix_v LLt = multiply_lower_tri_self_transpose(L);
  std::vector<var> y(4);
  y[0] = LLt(0,0);
  y[1] = LLt(0,1);
  y[2] = LLt(1,0);
  y[3] = LLt(1,1);
  
  EXPECT_FLOAT_EQ(1.0, LLt(0,0).val());
  EXPECT_FLOAT_EQ(2.0, LLt(0,1).val());
  EXPECT_FLOAT_EQ(2.0, LLt(1,0).val());
  EXPECT_FLOAT_EQ(13.0, LLt(1,1).val());

  std::vector<std::vector<double> > J;
  stan::agrad::jacobian(y,x,J);

  // L = 1 0
  //     2 3
  // Jacobian J = Jacobian(L * L')
  // J = 2 0 0
  //     2 1 0
  //     2 1 0
  //     0 4 6
  EXPECT_FLOAT_EQ(2.0,J[0][0]);
  EXPECT_FLOAT_EQ(0.0,J[0][1]);
  EXPECT_FLOAT_EQ(0.0,J[0][2]);

  EXPECT_FLOAT_EQ(2.0,J[1][0]);
  EXPECT_FLOAT_EQ(1.0,J[1][1]);
  EXPECT_FLOAT_EQ(0.0,J[1][2]);

  EXPECT_FLOAT_EQ(2.0,J[2][0]);
  EXPECT_FLOAT_EQ(1.0,J[2][1]);
  EXPECT_FLOAT_EQ(0.0,J[2][2]);

  EXPECT_FLOAT_EQ(0.0,J[3][0]);
  EXPECT_FLOAT_EQ(4.0,J[3][1]);
  EXPECT_FLOAT_EQ(6.0,J[3][2]);
}

TEST(AgradMatrix, multiplyLowerTriSelfTransposeGrad3) {
  using stan::agrad::var;
  using stan::agrad::multiply_lower_tri_self_transpose;
  matrix_v L(3,3);
  L << 
    1, 0, 0,
    2, 3, 0,
    4, 5, 6;
  std::vector<var> x(6);
  x[0] = L(0,0);
  x[1] = L(1,0);
  x[2] = L(1,1);
  x[3] = L(2,0);
  x[4] = L(2,1);
  x[5] = L(2,2);

  matrix_v LLt = multiply_lower_tri_self_transpose(L);
  std::vector<var> y(9);
  y[0] = LLt(0,0);
  y[1] = LLt(0,1);
  y[2] = LLt(0,2);
  y[3] = LLt(1,0);
  y[4] = LLt(1,1);
  y[5] = LLt(1,2);
  y[6] = LLt(2,0);
  y[7] = LLt(2,1);
  y[8] = LLt(2,2);
  
  std::vector<std::vector<double> > J;
  stan::agrad::jacobian(y,x,J);

  // L = 1 0 0
  //     2 3 0
  //     4 5 6
  // Jacobian J = Jacobian(L * L')
  // J = 2 0 0 0 0 0
  //     2 1 0 0 0 0
  //     4 0 0 1 0 0
  //     2 1 0 0 0 0
  //     0 4 6 0 0 0
  //     0 4 5 2 3 0
  //     4 0 0 1 0 0
  //     0 4 5 2 3 0
  //     0 0 0 8 10 12

  EXPECT_FLOAT_EQ(2.0,J[0][0]);
  EXPECT_FLOAT_EQ(0.0,J[0][1]);
  EXPECT_FLOAT_EQ(0.0,J[0][2]);
  EXPECT_FLOAT_EQ(0.0,J[0][3]);
  EXPECT_FLOAT_EQ(0.0,J[0][4]);
  EXPECT_FLOAT_EQ(0.0,J[0][5]);

  EXPECT_FLOAT_EQ(2.0,J[1][0]);
  EXPECT_FLOAT_EQ(1.0,J[1][1]);
  EXPECT_FLOAT_EQ(0.0,J[1][2]);
  EXPECT_FLOAT_EQ(0.0,J[1][3]);
  EXPECT_FLOAT_EQ(0.0,J[1][4]);
  EXPECT_FLOAT_EQ(0.0,J[1][5]);

  EXPECT_FLOAT_EQ(4.0,J[2][0]);
  EXPECT_FLOAT_EQ(0.0,J[2][1]);  EXPECT_FLOAT_EQ(0.0,J[2][2]);
  EXPECT_FLOAT_EQ(1.0,J[2][3]);
  EXPECT_FLOAT_EQ(0.0,J[2][4]);
  EXPECT_FLOAT_EQ(0.0,J[2][5]);

  EXPECT_FLOAT_EQ(2.0,J[3][0]);
  EXPECT_FLOAT_EQ(1.0,J[3][1]);
  EXPECT_FLOAT_EQ(0.0,J[3][2]);
  EXPECT_FLOAT_EQ(0.0,J[3][3]);
  EXPECT_FLOAT_EQ(0.0,J[3][4]);
  EXPECT_FLOAT_EQ(0.0,J[3][5]);

  EXPECT_FLOAT_EQ(0.0,J[4][0]);
  EXPECT_FLOAT_EQ(4.0,J[4][1]);
  EXPECT_FLOAT_EQ(6.0,J[4][2]);
  EXPECT_FLOAT_EQ(0.0,J[4][3]);
  EXPECT_FLOAT_EQ(0.0,J[4][4]);
  EXPECT_FLOAT_EQ(0.0,J[4][5]);

  EXPECT_FLOAT_EQ(0.0,J[5][0]);
  EXPECT_FLOAT_EQ(4.0,J[5][1]);
  EXPECT_FLOAT_EQ(5.0,J[5][2]);
  EXPECT_FLOAT_EQ(2.0,J[5][3]);
  EXPECT_FLOAT_EQ(3.0,J[5][4]);
  EXPECT_FLOAT_EQ(0.0,J[5][5]);

  EXPECT_FLOAT_EQ(4.0,J[6][0]);
  EXPECT_FLOAT_EQ(0.0,J[6][1]);
  EXPECT_FLOAT_EQ(0.0,J[6][2]);
  EXPECT_FLOAT_EQ(1.0,J[6][3]);
  EXPECT_FLOAT_EQ(0.0,J[6][4]);
  EXPECT_FLOAT_EQ(0.0,J[6][5]);

  EXPECT_FLOAT_EQ(0.0,J[7][0]);
  EXPECT_FLOAT_EQ(4.0,J[7][1]);
  EXPECT_FLOAT_EQ(5.0,J[7][2]);
  EXPECT_FLOAT_EQ(2.0,J[7][3]);
  EXPECT_FLOAT_EQ(3.0,J[7][4]);
  EXPECT_FLOAT_EQ(0.0,J[7][5]);

  EXPECT_FLOAT_EQ(0.0,J[8][0]);
  EXPECT_FLOAT_EQ(0.0,J[8][1]);
  EXPECT_FLOAT_EQ(0.0,J[8][2]);
  EXPECT_FLOAT_EQ(8.0,J[8][3]);
  EXPECT_FLOAT_EQ(10.0,J[8][4]);
  EXPECT_FLOAT_EQ(12.0,J[8][5]);
}

TEST(AgradMatrix, multiplyLowerTriSelfTranspose) {
  using stan::agrad::multiply_lower_tri_self_transpose;
  matrix_v L(3,3);
  L << 1, 0, 0,   
       2, 3, 0,   
       4, 5, 6;
  test_mult_LLT(L);

  matrix_v I(2,2);
  I << 3, 0, 
       4, -3;
  test_mult_LLT(I);

  // matrix_v J(1,1);
  // J << 3.0;
  // test_mult_LLT(J);

<<<<<<< HEAD
  matrix_v K(0,0);
  test_mult_LLT(K);
}

void test_tcrossprod(const matrix_v& L) {
  using stan::agrad::var;
  using stan::agrad::tcrossprod;
  matrix_v LLT_eigen = L * L.transpose();
  matrix_v LLT_stan = tcrossprod(L);
  EXPECT_EQ(L.rows(),LLT_stan.rows());
  EXPECT_EQ(L.cols(),LLT_stan.cols());
  for (int m = 0; m < L.rows(); ++m)
    for (int n = 0; n < L.cols(); ++n)
      EXPECT_FLOAT_EQ(LLT_eigen(m,n).val(), LLT_stan(m,n).val());
}
/*
std::vector<double> grad_stan_tcrossprod(const matrix_v& L,
                                         int m_test, int n_test) {
  size_t K = (L.rows() * (L.rows() + 1)) / 2;
  std::vector<var> x(K);
  int pos = 0;
  for (int m = 0; m < L.rows(); ++m)
    for (int n = 0; n <= m; ++n)
      x[pos++] = L(m,n);
  matrix_v LLT =  tcrossprod(L);
  var f = LLT(m_test,n_test);
  std::vector<double> g;
  f.grad(x,g);
  return g;
}

void test_tcrossprod_grad(const matrix_v& L, int m_test, int n_test) {
  using std::vector;
  vector<double> g_eigen = grad_eigen(L,m_test,n_test);
  vector<double> g_stan = grad_stan_tcrossprod(L,m_test,n_test);
  std::cout << "********** GRAD SIZE=" << g_eigen.size() << std::endl;
  EXPECT_EQ(g_eigen.size(), g_stan.size());
  for (size_t i = 0; i < g_eigen.size(); ++i)
    EXPECT_FLOAT_EQ(g_eigen[i], g_stan[i]);
}
*/
TEST(AgradMatrix, tcrossprod) {
  matrix_v L(3,3);
  L << 1, 0, 0,
       2, 3, 0,
       4, 5, 6;
  test_tcrossprod(L);
//  test_tcrossprod_grad(L, L.rows(), L.cols());

  matrix_v I(2,2);
  I << 3, 0,
       4, -3;
  test_tcrossprod(I);
//  test_tcrossprod_grad(I, I.rows(), I.cols());

  matrix_v J(1,1);
  J << 3.0;
  test_tcrossprod(J);
//  test_tcrossprod_grad(J, J.rows(), J.cols());

  matrix_v K(0,0);
  test_tcrossprod(K);
//  test_tcrossprod_grad(K, K.rows(), K.cols());

}
void test_crossprod(const matrix_v& L) {
  using stan::agrad::var;
  using stan::agrad::crossprod;
  matrix_v LLT_eigen = L.transpose() * L;
  matrix_v LLT_stan = crossprod(L);
  EXPECT_EQ(L.rows(),LLT_stan.rows());
  EXPECT_EQ(L.cols(),LLT_stan.cols());
  for (int m = 0; m < L.rows(); ++m)
    for (int n = 0; n < L.cols(); ++n)
      EXPECT_FLOAT_EQ(LLT_eigen(m,n).val(), LLT_stan(m,n).val());
}

TEST(AgradMatrix, crossprod) {
  matrix_v L(3,3);
  L << 1, 0, 0,
       2, 3, 0,
       4, 5, 6;
  test_crossprod(L);
//  test_tcrossprod_grad(L, L.rows(), L.cols());

  matrix_v I(2,2);
  I << 3, 0,
       4, -3;
  test_crossprod(I);
//  test_tcrossprod_grad(I, I.rows(), I.cols());

  matrix_v J(1,1);
  J << 3.0;
  test_crossprod(J);
//  test_tcrossprod_grad(J, J.rows(), J.cols());

  matrix_v K(0,0);
  test_crossprod(K);
//  test_tcrossprod_grad(K, K.rows(), K.cols());

=======
  // matrix_v K(0,0);
  // test_mult_LLT(K);
>>>>>>> 6592eda0
}<|MERGE_RESOLUTION|>--- conflicted
+++ resolved
@@ -3393,9 +3393,8 @@
   // J << 3.0;
   // test_mult_LLT(J);
 
-<<<<<<< HEAD
-  matrix_v K(0,0);
-  test_mult_LLT(K);
+  // matrix_v K(0,0);
+  // test_mult_LLT(K);
 }
 
 void test_tcrossprod(const matrix_v& L) {
@@ -3494,8 +3493,4 @@
   test_crossprod(K);
 //  test_tcrossprod_grad(K, K.rows(), K.cols());
 
-=======
-  // matrix_v K(0,0);
-  // test_mult_LLT(K);
->>>>>>> 6592eda0
 }