--- conflicted
+++ resolved
@@ -31,8 +31,8 @@
      */
     template <typename T_y>
     inline bool check_lower_triangular(const char* function,
-                const char* name,
-                const Eigen::Matrix<T_y,Eigen::Dynamic,Eigen::Dynamic>& y) {
+                                       const char* name,
+                                       const Eigen::Matrix<T_y,Eigen::Dynamic,Eigen::Dynamic>& y) {
       for (int n = 1; n < y.cols(); ++n) {
         for (int m = 0; m < n && m < y.rows(); ++m) {
           if (y(m,n) != 0) {
@@ -40,15 +40,10 @@
             msg << "is not lower triangular;"
                 << " " << name << "[" << stan::error_index::value + m << "," 
                 << stan::error_index::value + n << "]=";
-<<<<<<< HEAD
+            std::string msg_str(msg.str());
             domain_error(function, name, y(m,n),
-                    msg.str());
-=======
-            std::string msg_str(msg.str());
-            dom_err(function, name, y(m,n),
-                    msg_str.c_str());
+                         msg_str.c_str());
             return false;
->>>>>>> 0b7a10fd
           }
         }
       }
