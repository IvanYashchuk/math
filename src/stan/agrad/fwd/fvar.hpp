--- conflicted
+++ resolved
@@ -127,18 +127,10 @@
         return result;
       }
 
-<<<<<<< HEAD
-
       friend
       std::ostream& 
       operator<<(std::ostream& os, const fvar<T>& v) {
          return os << v.val_ << ':' << v.d_;
-=======
-      friend
-      std::ostream& 
-      operator<<(std::ostream& os, const fvar<T>& v) {
-        return os << v.val_ << ':' << v.d_;
->>>>>>> 14aa19d2
       }
     };
   }
