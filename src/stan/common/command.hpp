#ifndef STAN__COMMON__COMMAND_HPP
#define STAN__COMMON__COMMAND_HPP

#include <fstream>
#include <stdexcept>

#include <boost/date_time/posix_time/posix_time_types.hpp>
#include <boost/math/special_functions/fpclassify.hpp>
#include <boost/random/additive_combine.hpp> // L'Ecuyer RNG
#include <boost/random/uniform_real_distribution.hpp>

#include <stan/version.hpp>
#include <stan/io/cmd_line.hpp>
#include <stan/io/dump.hpp>
#include <stan/io/json.hpp>
#include <stan/io/mcmc_writer.hpp>

#include <stan/gm/arguments/argument_parser.hpp>
#include <stan/gm/arguments/arg_id.hpp>
#include <stan/gm/arguments/arg_data.hpp>
#include <stan/gm/arguments/arg_init.hpp>
#include <stan/gm/arguments/arg_random.hpp>
#include <stan/gm/arguments/arg_output.hpp>

#include <stan/mcmc/fixed_param_sampler.hpp>
#include <stan/mcmc/hmc/static/adapt_unit_e_static_hmc.hpp>
#include <stan/mcmc/hmc/static/adapt_diag_e_static_hmc.hpp>
#include <stan/mcmc/hmc/static/adapt_dense_e_static_hmc.hpp>
#include <stan/mcmc/hmc/nuts/adapt_unit_e_nuts.hpp>
#include <stan/mcmc/hmc/nuts/adapt_diag_e_nuts.hpp>
#include <stan/mcmc/hmc/nuts/adapt_dense_e_nuts.hpp>

#include <stan/vb/bbvb.hpp>

#include <stan/model/util.hpp>

#include <stan/optimization/newton.hpp>
#include <stan/optimization/bfgs.hpp>

#include <stan/common/write_iteration_csv.hpp>
#include <stan/common/write_iteration.hpp>
#include <stan/common/write_stan.hpp>
#include <stan/common/write_model.hpp>
#include <stan/common/write_error_msg.hpp>
#include <stan/common/do_print.hpp>
#include <stan/common/do_bfgs_optimize.hpp>
#include <stan/common/print_progress.hpp>
#include <stan/common/run_markov_chain.hpp>
#include <stan/common/warmup.hpp>
#include <stan/common/sample.hpp>
#include <stan/common/init_static_hmc.hpp>
#include <stan/common/init_nuts.hpp>
#include <stan/common/init_adapt.hpp>
#include <stan/common/init_windowed_adapt.hpp>
#include <stan/common/recorder/csv.hpp>
#include <stan/common/recorder/messages.hpp>
#include <stan/common/initialize_state.hpp>
#include <stan/common/context_factory.hpp>

namespace stan {

  namespace common {

    struct NoOpFunctor {
      void operator()() { }
    };

    template <class Model>
    int command(int argc, const char* argv[]) {

      std::vector<stan::gm::argument*> valid_arguments;
      valid_arguments.push_back(new stan::gm::arg_id());
      valid_arguments.push_back(new stan::gm::arg_data());
      valid_arguments.push_back(new stan::gm::arg_init());
      valid_arguments.push_back(new stan::gm::arg_random());
      valid_arguments.push_back(new stan::gm::arg_output());

      stan::gm::argument_parser parser(valid_arguments);
      int err_code = parser.parse_args(argc, argv, &std::cout, &std::cout);

      if (err_code != 0) {
        std::cout << "Failed to parse arguments, terminating Stan" << std::endl;
        return err_code;
      }

      if (parser.help_printed())
        return err_code;

      parser.print(&std::cout);
      std::cout << std::endl;

      // Identification
      unsigned int id = dynamic_cast<stan::gm::int_argument*>(parser.arg("id"))->value();

      //////////////////////////////////////////////////
      //            Random number generator           //
      //////////////////////////////////////////////////

      unsigned int random_seed = 0;
      stan::gm::u_int_argument* random_arg
        = dynamic_cast<stan::gm::u_int_argument*>(parser.arg("random")->arg("seed"));

      if (random_arg->is_default()) {
        random_seed = (boost::posix_time::microsec_clock::universal_time() -
                       boost::posix_time::ptime(boost::posix_time::min_date_time))
                      .total_milliseconds();

        random_arg->set_value(random_seed);

      } else {
        random_seed = random_arg->value();
      }

      typedef boost::ecuyer1988 rng_t; // (2**50 = 1T samples, 1000 chains)
      rng_t base_rng(random_seed);

      // Advance generator to avoid process conflicts
      static boost::uintmax_t DISCARD_STRIDE = static_cast<boost::uintmax_t>(1) << 50;
      base_rng.discard(DISCARD_STRIDE * (id - 1));

      //////////////////////////////////////////////////
      //                  Input/Output                //
      //////////////////////////////////////////////////

      // Data input
      std::string data_file
        = dynamic_cast<stan::gm::string_argument*>(parser.arg("data")->arg("file"))->value();

      std::fstream data_stream(data_file.c_str(),
                               std::fstream::in);
      stan::io::dump data_var_context(data_stream);
      data_stream.close();

      // Sample output
      std::string output_file = dynamic_cast<stan::gm::string_argument*>(
                                parser.arg("output")->arg("file"))->value();
      std::fstream* output_stream = 0;
      if (output_file != "") {
        output_stream = new std::fstream(output_file.c_str(),
                                         std::fstream::out);
      }

      // Diagnostic output
      std::string diagnostic_file = dynamic_cast<stan::gm::string_argument*>(
                                    parser.arg("output")->arg("diagnostic_file"))->value();

      std::fstream* diagnostic_stream = 0;
      if (diagnostic_file != "") {
        diagnostic_stream = new std::fstream(diagnostic_file.c_str(),
                                             std::fstream::out);
      }

      // Refresh rate
      int refresh = dynamic_cast<stan::gm::int_argument*>(
                    parser.arg("output")->arg("refresh"))->value();

      //////////////////////////////////////////////////
      //                Initialize Model              //
      //////////////////////////////////////////////////

      Model model(data_var_context, &std::cout);

      Eigen::VectorXd cont_params = Eigen::VectorXd::Zero(model.num_params_r());

      if (output_stream) {
        write_stan(output_stream, "#");
        write_model(output_stream, model.model_name(), "#");
        parser.print(output_stream, "#");
      }

      if (diagnostic_stream) {
        write_stan(diagnostic_stream, "#");
        write_model(diagnostic_stream, model.model_name(), "#");
        parser.print(diagnostic_stream, "#");
      }
<<<<<<< HEAD

      int num_init_tries = -1;

      std::string init = dynamic_cast<stan::gm::string_argument*>(
                         parser.arg("init"))->value();

      try {

        double R = std::fabs(boost::lexical_cast<double>(init));

        if (R == 0) {

          cont_params.setZero();

          double init_log_prob;
          Eigen::VectorXd init_grad = Eigen::VectorXd::Zero(model.num_params_r());

          try {
            stan::model::gradient(model, cont_params, init_log_prob, init_grad, &std::cout);
          } catch (const std::exception& e) {
            std::cout << "Rejecting initialization at zero because of gradient failure."
                      << std::endl
                      << e.what() << std::endl;
            return stan::gm::error_codes::OK;
          }

          if (!boost::math::isfinite(init_log_prob)) {
            std::cout << "Rejecting initialization at zero because of vanishing density."
                      << std::endl;
            return 0;
          }

          for (int i = 0; i < init_grad.size(); ++i) {
            if (!boost::math::isfinite(init_grad[i])) {
              std::cout << "Rejecting initialization at zero because of divergent gradient."
                        << std::endl;
              return 0;
            }
          }

        } else {

          boost::random::uniform_real_distribution<double>
          init_range_distribution(-R, R);

          boost::variate_generator<rng_t&,
          boost::random::uniform_real_distribution<double> >
          init_rng(base_rng, init_range_distribution);

          cont_params.setZero();

          // Random initializations until log_prob is finite
          Eigen::VectorXd init_grad = Eigen::VectorXd::Zero(model.num_params_r());
          static int MAX_INIT_TRIES = 100;

          for (num_init_tries = 1; num_init_tries <= MAX_INIT_TRIES; ++num_init_tries) {

            for (int i = 0; i < cont_params.size(); ++i)
              cont_params(i) = init_rng();

            // FIXME: allow config vs. std::cout
            double init_log_prob;
            try {
              stan::model::gradient(model, cont_params, init_log_prob, init_grad, &std::cout);
            } catch (const std::exception& e) {
              write_error_msg(&std::cout, e);
              std::cout << "Rejecting proposed initial value with zero density."
                        << std::endl;
              init_log_prob = -std::numeric_limits<double>::infinity();
            }

            if (!boost::math::isfinite(init_log_prob))
              continue;
            for (int i = 0; i < init_grad.size(); ++i)
              if (!boost::math::isfinite(init_grad(i)))
                continue;
            break;

          }

          if (num_init_tries > MAX_INIT_TRIES) {
            std::cout << std::endl << std::endl
                      << "Initialization between (" << -R << ", " << R << ") failed after "
                      << MAX_INIT_TRIES << " attempts. " << std::endl;
            std::cout << " Try specifying initial values,"
                      << " reducing ranges of constrained values,"
                      << " or reparameterizing the model."
                      << std::endl;
            return -1;
          }

        }

      } catch(...) {

        try {

          std::fstream init_stream(init.c_str(), std::fstream::in);
          if (init_stream.fail()) {
            std::string msg("ERROR: specified initialization file does not exist: ");
            msg += init;
            throw std::invalid_argument(msg);
          }

          stan::io::dump init_var_context(init_stream);
          init_stream.close();
          model.transform_inits(init_var_context, cont_params);

        } catch (const std::exception& e) {
          std::cerr << "Error during user-specified initialization:" << std::endl
                    << e.what() << std::endl;
          return -5;
        }

        double init_log_prob;
        Eigen::VectorXd init_grad = Eigen::VectorXd::Zero(model.num_params_r());

        try {
          stan::model::gradient(model, cont_params, init_log_prob, init_grad, &std::cout);
        } catch (const std::exception& e) {
          std::cout
            << "Rejecting user-specified initialization because of gradient failure."
            << std::endl
            << e.what() << std::endl;
          return 0;
        }

        if (!boost::math::isfinite(init_log_prob)) {
          std::cout
            << "Rejecting user-specified initialization because of vanishing density."
            << std::endl;
          return 0;
        }

        for (int i = 0; i < init_grad.size(); ++i) {
          if (!boost::math::isfinite(init_grad[i])) {
            std::cout
              << "Rejecting user-specified initialization because of divergent gradient."
              << std::endl;
            return 0;
          }
        }

      }

=======
      
      std::string init = dynamic_cast<stan::gm::string_argument*>(
                         parser.arg("init"))->value();
      
      dump_factory var_context_factory;
      if (!initialize_state<dump_factory>
          (init, cont_params, model, base_rng, &std::cout,
           var_context_factory))
        return stan::gm::error_codes::SOFTWARE;
      
>>>>>>> a5066121
      //////////////////////////////////////////////////
      //               Model Diagnostics              //
      //////////////////////////////////////////////////

      if (parser.arg("method")->arg("diagnose")) {

        std::vector<double> cont_vector(cont_params.size());
        for (int i = 0; i < cont_params.size(); ++i)
          cont_vector.at(i) = cont_params(i);
        std::vector<int> disc_vector;

        stan::gm::list_argument* test = dynamic_cast<stan::gm::list_argument*>
                              (parser.arg("method")->arg("diagnose")->arg("test"));

        if (test->value() == "gradient") {
          std::cout << std::endl << "TEST GRADIENT MODE" << std::endl;

          double epsilon = dynamic_cast<stan::gm::real_argument*>
                           (test->arg("gradient")->arg("epsilon"))->value();

          double error = dynamic_cast<stan::gm::real_argument*>
                         (test->arg("gradient")->arg("error"))->value();

          int num_failed
            = stan::model::test_gradients<true,true>(model,cont_vector, disc_vector,
                                                     epsilon, error, std::cout);

          if (output_stream) {
            num_failed
              = stan::model::test_gradients<true,true>(model,cont_vector, disc_vector,
                                                       epsilon, error, *output_stream);
          }

          if (diagnostic_stream) {
            num_failed
              = stan::model::test_gradients<true,true>(model,cont_vector, disc_vector,
                                                       epsilon, error, *diagnostic_stream);
          }

          (void) num_failed; // FIXME: do something with the number failed

          return stan::gm::error_codes::OK;
        }

      }

      //////////////////////////////////////////////////
      //           Optimization Algorithms            //
      //////////////////////////////////////////////////

      if (parser.arg("method")->arg("optimize")) {
        std::vector<double> cont_vector(cont_params.size());
        for (int i = 0; i < cont_params.size(); ++i)
          cont_vector.at(i) = cont_params(i);
        std::vector<int> disc_vector;

        stan::gm::list_argument* algo = dynamic_cast<stan::gm::list_argument*>
                              (parser.arg("method")->arg("optimize")->arg("algorithm"));

        int num_iterations = dynamic_cast<stan::gm::int_argument*>(
                             parser.arg("method")->arg("optimize")->arg("iter"))->value();

        bool save_iterations
          = dynamic_cast<stan::gm::bool_argument*>(parser.arg("method")
                                         ->arg("optimize")
                                         ->arg("save_iterations"))->value();
        if (output_stream) {
          std::vector<std::string> names;
          names.push_back("lp__");
          model.constrained_param_names(names,true,true);

          (*output_stream) << names.at(0);
          for (size_t i = 1; i < names.size(); ++i) {
            (*output_stream) << "," << names.at(i);
          }
          (*output_stream) << std::endl;
        }

        double lp(0);
        int return_code = stan::gm::error_codes::CONFIG;
        if (algo->value() == "newton") {
          std::vector<double> gradient;
          try {
            lp = model.template log_prob<false, false>(cont_vector, disc_vector, &std::cout);
          } catch (const std::exception& e) {
            write_error_msg(&std::cout, e);
            lp = -std::numeric_limits<double>::infinity();
          }

          std::cout << "initial log joint probability = " << lp << std::endl;
          if (output_stream && save_iterations) {
            write_iteration(*output_stream, model, base_rng,
                            lp, cont_vector, disc_vector);
          }

          double lastlp = lp * 1.1;
          int m = 0;
          std::cout << "(lp - lastlp) / lp > 1e-8: " << ((lp - lastlp) / fabs(lp)) << std::endl;
          while ((lp - lastlp) / fabs(lp) > 1e-8) {

            lastlp = lp;
            lp = stan::optimization::newton_step(model, cont_vector, disc_vector);
            std::cout << "Iteration ";
            std::cout << std::setw(2) << (m + 1) << ". ";
            std::cout << "Log joint probability = " << std::setw(10) << lp;
            std::cout << ". Improved by " << (lp - lastlp) << ".";
            std::cout << std::endl;
            std::cout.flush();
            m++;

            if (output_stream && save_iterations) {
              write_iteration(*output_stream, model, base_rng,
                              lp, cont_vector, disc_vector);
            }

          }
          return_code = stan::gm::error_codes::OK;
        } else if (algo->value() == "bfgs") {
          NoOpFunctor callback;
          typedef stan::optimization::BFGSLineSearch<Model,stan::optimization::BFGSUpdate_HInv<> > Optimizer;
          Optimizer bfgs(model, cont_vector, disc_vector, &std::cout);

          bfgs._ls_opts.alpha0 = dynamic_cast<stan::gm::real_argument*>(
                         algo->arg("bfgs")->arg("init_alpha"))->value();
          bfgs._conv_opts.tolAbsF = dynamic_cast<stan::gm::real_argument*>(
                         algo->arg("bfgs")->arg("tol_obj"))->value();
          bfgs._conv_opts.tolRelF = dynamic_cast<stan::gm::real_argument*>(
                         algo->arg("bfgs")->arg("tol_rel_obj"))->value();
          bfgs._conv_opts.tolAbsGrad = dynamic_cast<stan::gm::real_argument*>(
                         algo->arg("bfgs")->arg("tol_grad"))->value();
          bfgs._conv_opts.tolRelGrad = dynamic_cast<stan::gm::real_argument*>(
                         algo->arg("bfgs")->arg("tol_rel_grad"))->value();
          bfgs._conv_opts.tolAbsX = dynamic_cast<stan::gm::real_argument*>(
                         algo->arg("bfgs")->arg("tol_param"))->value();
          bfgs._conv_opts.maxIts = num_iterations;

          return_code = do_bfgs_optimize(model,bfgs, base_rng,
                                         lp, cont_vector, disc_vector,
                                         output_stream, &std::cout,
                                         save_iterations, refresh,
                                         callback);
        } else if (algo->value() == "lbfgs") {
          NoOpFunctor callback;
          typedef stan::optimization::BFGSLineSearch<Model,stan::optimization::LBFGSUpdate<> > Optimizer;
          Optimizer bfgs(model, cont_vector, disc_vector, &std::cout);

          bfgs.get_qnupdate().set_history_size(dynamic_cast<gm::int_argument*>(
                         algo->arg("lbfgs")->arg("history_size"))->value());
          bfgs._ls_opts.alpha0 = dynamic_cast<gm::real_argument*>(
                         algo->arg("lbfgs")->arg("init_alpha"))->value();
          bfgs._conv_opts.tolAbsF = dynamic_cast<gm::real_argument*>(
                         algo->arg("lbfgs")->arg("tol_obj"))->value();
          bfgs._conv_opts.tolRelF = dynamic_cast<gm::real_argument*>(
                         algo->arg("lbfgs")->arg("tol_rel_obj"))->value();
          bfgs._conv_opts.tolAbsGrad = dynamic_cast<gm::real_argument*>(
                         algo->arg("lbfgs")->arg("tol_grad"))->value();
          bfgs._conv_opts.tolRelGrad = dynamic_cast<gm::real_argument*>(
                         algo->arg("lbfgs")->arg("tol_rel_grad"))->value();
          bfgs._conv_opts.tolAbsX = dynamic_cast<gm::real_argument*>(
                         algo->arg("lbfgs")->arg("tol_param"))->value();
          bfgs._conv_opts.maxIts = num_iterations;

          return_code = do_bfgs_optimize(model,bfgs, base_rng,
                                         lp, cont_vector, disc_vector,
                                         output_stream, &std::cout,
                                         save_iterations, refresh,
                                         callback);
        } else {
          return_code = stan::gm::error_codes::CONFIG;
        }

        if (output_stream) {
          write_iteration(*output_stream, model, base_rng,
                          lp, cont_vector, disc_vector);
          output_stream->close();
          delete output_stream;
        }
        return return_code;
      }

      //////////////////////////////////////////////////
      //              Sampling Algorithms             //
      //////////////////////////////////////////////////

      if (parser.arg("method")->arg("sample")) {

        // Check timing
        clock_t start_check = clock();

        double init_log_prob;
        Eigen::VectorXd init_grad = Eigen::VectorXd::Zero(model.num_params_r());

        stan::model::gradient(model, cont_params, init_log_prob, init_grad, &std::cout);

        clock_t end_check = clock();
        double deltaT = (double)(end_check - start_check) / CLOCKS_PER_SEC;

        std::cout << std::endl;
        std::cout << "Gradient evaluation took " << deltaT << " seconds" << std::endl;
        std::cout << "1000 transitions using 10 leapfrog steps per transition would take "
                  << 1e4 * deltaT << " seconds." << std::endl;
        std::cout << "Adjust your expectations accordingly!" << std::endl << std::endl;
        std::cout << std::endl;

        stan::common::recorder::csv sample_recorder(output_stream, "# ");
        stan::common::recorder::csv diagnostic_recorder(diagnostic_stream, "# ");
        stan::common::recorder::messages message_recorder(&std::cout, "# ");

        stan::io::mcmc_writer<Model,
                              stan::common::recorder::csv, stan::common::recorder::csv,
                              stan::common::recorder::messages>
          writer(sample_recorder, diagnostic_recorder, message_recorder, &std::cout);

        // Sampling parameters
        int num_warmup = dynamic_cast<stan::gm::int_argument*>(
                          parser.arg("method")->arg("sample")->arg("num_warmup"))->value();

        int num_samples = dynamic_cast<stan::gm::int_argument*>(
                          parser.arg("method")->arg("sample")->arg("num_samples"))->value();

        int num_thin = dynamic_cast<stan::gm::int_argument*>(
                       parser.arg("method")->arg("sample")->arg("thin"))->value();

        bool save_warmup = dynamic_cast<stan::gm::bool_argument*>(
                           parser.arg("method")->arg("sample")->arg("save_warmup"))->value();

        stan::mcmc::sample s(cont_params, 0, 0);

        double warmDeltaT;
        double sampleDeltaT;

        // Sampler
        stan::mcmc::base_mcmc* sampler_ptr = 0;

        stan::gm::list_argument* algo = dynamic_cast<stan::gm::list_argument*>
                              (parser.arg("method")->arg("sample")->arg("algorithm"));

        stan::gm::categorical_argument* adapt = dynamic_cast<stan::gm::categorical_argument*>(
                                      parser.arg("method")->arg("sample")->arg("adapt"));
        bool adapt_engaged = dynamic_cast<stan::gm::bool_argument*>(adapt->arg("engaged"))->value();

        if (model.num_params_r() == 0 && algo->value() != "fixed_param") {
          std::cout
            << "Must use algorithm=fixed_param for model that has no parameters."
            << std::endl;
          return -1;
        }

        if (algo->value() == "fixed_param") {

          sampler_ptr = new stan::mcmc::fixed_param_sampler();

          adapt_engaged = false;

          if (num_warmup != 0) {
            std::cout << "Warning: warmup will be skipped for the fixed parameter sampler!" << std::endl;
            num_warmup = 0;
          }

        } else if (algo->value() == "rwm") {

          std::cout << algo->arg("rwm")->description() << std::endl;
          return 0;

        } else if (algo->value() == "hmc") {

          int engine_index = 0;
          stan::gm::list_argument* engine
            = dynamic_cast<stan::gm::list_argument*>(algo->arg("hmc")->arg("engine"));
          if (engine->value() == "static") {
            engine_index = 0;
          } else if (engine->value() == "nuts") {
            engine_index = 1;
          }

          int metric_index = 0;
          stan::gm::list_argument* metric
            = dynamic_cast<stan::gm::list_argument*>(algo->arg("hmc")->arg("metric"));
          if (metric->value() == "unit_e") {
            metric_index = 0;
          } else if (metric->value() == "diag_e") {
            metric_index = 1;
          } else if (metric->value() == "dense_e") {
            metric_index = 2;
          }

          int sampler_select = engine_index
            + 10 * metric_index
            + 100 * static_cast<int>(adapt_engaged);

          switch (sampler_select) {

            case 0: {
              typedef stan::mcmc::unit_e_static_hmc<Model, rng_t> sampler;
              sampler_ptr = new sampler(model, base_rng, &std::cout, &std::cout);
              if (!init_static_hmc<sampler>(sampler_ptr, algo)) return 0;
              break;
            }

            case 1: {
              typedef stan::mcmc::unit_e_nuts<Model, rng_t> sampler;
              sampler_ptr = new sampler(model, base_rng, &std::cout, &std::cout);
              if (!init_nuts<sampler>(sampler_ptr, algo)) return 0;
              break;
            }

            case 10: {
              typedef stan::mcmc::diag_e_static_hmc<Model, rng_t> sampler;
              sampler_ptr = new sampler(model, base_rng, &std::cout, &std::cout);
              if (!init_static_hmc<sampler>(sampler_ptr, algo)) return 0;
              break;
            }

            case 11: {
              typedef stan::mcmc::diag_e_nuts<Model, rng_t> sampler;
              sampler_ptr = new sampler(model, base_rng, &std::cout, &std::cout);
              if (!init_nuts<sampler>(sampler_ptr, algo)) return 0;
              break;
            }

            case 20: {
              typedef stan::mcmc::dense_e_static_hmc<Model, rng_t> sampler;
              sampler_ptr = new sampler(model, base_rng, &std::cout, &std::cout);
              if (!init_static_hmc<sampler>(sampler_ptr, algo)) return 0;
              break;
            }

            case 21: {
              typedef stan::mcmc::dense_e_nuts<Model, rng_t> sampler;
              sampler_ptr = new sampler(model, base_rng, &std::cout, &std::cout);
              if (!init_nuts<sampler>(sampler_ptr, algo)) return 0;
              break;
            }

            case 100: {
              typedef stan::mcmc::adapt_unit_e_static_hmc<Model, rng_t> sampler;
              sampler_ptr = new sampler(model, base_rng, &std::cout, &std::cout);
              if (!init_static_hmc<sampler>(sampler_ptr, algo)) return 0;
              if (!init_adapt<sampler>(sampler_ptr, adapt, cont_params)) return 0;
              break;
            }

            case 101: {
              typedef stan::mcmc::adapt_unit_e_nuts<Model, rng_t> sampler;
              sampler_ptr = new sampler(model, base_rng, &std::cout, &std::cout);
              if (!init_nuts<sampler>(sampler_ptr, algo)) return 0;
              if (!init_adapt<sampler>(sampler_ptr, adapt, cont_params)) return 0;
              break;
            }

            case 110: {
              typedef stan::mcmc::adapt_diag_e_static_hmc<Model, rng_t> sampler;
              sampler_ptr = new sampler(model, base_rng, &std::cout, &std::cout);
              if (!init_static_hmc<sampler>(sampler_ptr, algo)) return 0;
              if (!init_windowed_adapt<sampler>(sampler_ptr, adapt, num_warmup, cont_params))
                return 0;
              break;
            }

            case 111: {
              typedef stan::mcmc::adapt_diag_e_nuts<Model, rng_t> sampler;
              sampler_ptr = new sampler(model, base_rng, &std::cout, &std::cout);
              if (!init_nuts<sampler>(sampler_ptr, algo)) return 0;
              if (!init_windowed_adapt<sampler>(sampler_ptr, adapt, num_warmup, cont_params))
                return 0;
              break;
            }

            case 120: {
              typedef stan::mcmc::adapt_dense_e_static_hmc<Model, rng_t> sampler;
              sampler_ptr = new sampler(model, base_rng, &std::cout, &std::cout);
              if (!init_static_hmc<sampler>(sampler_ptr, algo)) return 0;
              if (!init_windowed_adapt<sampler>(sampler_ptr, adapt, num_warmup, cont_params))
                return 0;
              break;
            }

            case 121: {
              typedef stan::mcmc::adapt_dense_e_nuts<Model, rng_t> sampler;
              sampler_ptr = new sampler(model, base_rng, &std::cout, &std::cout);
              if (!init_nuts<sampler>(sampler_ptr, algo)) return 0;
              if (!init_windowed_adapt<sampler>(sampler_ptr, adapt, num_warmup, cont_params))
                return 0;
              break;
            }

            default:
              std::cout << "No sampler matching HMC specification!" << std::endl;
              return 0;
          }

        }

        // Headers
        writer.write_sample_names(s, sampler_ptr, model);
        writer.write_diagnostic_names(s, sampler_ptr, model);

        std::string prefix = "";
        std::string suffix = "\n";
        NoOpFunctor startTransitionCallback;

        // Warm-Up
        clock_t start = clock();

        warmup<Model, rng_t>(sampler_ptr, num_warmup, num_samples, num_thin,
                             refresh, save_warmup,
                             writer,
                             s, model, base_rng,
                             prefix, suffix, std::cout,
                             startTransitionCallback);

        clock_t end = clock();
        warmDeltaT = (double)(end - start) / CLOCKS_PER_SEC;

        if (adapt_engaged) {
          dynamic_cast<mcmc::base_adapter*>(sampler_ptr)->disengage_adaptation();
          writer.write_adapt_finish(sampler_ptr);
        }

        // Sampling
        start = clock();
<<<<<<< HEAD

        sample<Model, rng_t>(sampler_ptr, num_warmup, num_samples, num_thin,
=======
        
        stan::common::sample<Model, rng_t>(sampler_ptr, num_warmup, num_samples, num_thin,
>>>>>>> a5066121
                             refresh, true,
                             writer,
                             s, model, base_rng,
                             prefix, suffix, std::cout,
                             startTransitionCallback);

        end = clock();
        sampleDeltaT = (double)(end - start) / CLOCKS_PER_SEC;

        writer.write_timing(warmDeltaT, sampleDeltaT);

        if (sampler_ptr) delete sampler_ptr;

      }

      //////////////////////////////////////////////////
      //            Variational Algorithms            //
      //////////////////////////////////////////////////

      if (parser.arg("method")->arg("vb")) {

        double elbo = 0.0;

        if (output_stream) {
          std::vector<std::string> names;
          names.push_back("lp");
          names.push_back("ELBO");
          model.constrained_param_names(names,true,true);

          (*output_stream) << names.at(0);
          for (size_t i = 1; i < names.size(); ++i) {
            (*output_stream) << "," << names.at(i);
          }
          (*output_stream) << std::endl;
          (*output_stream) << 0 << "," ;
        }


        stan::vb::bbvb<Model, rng_t> cmd_vb(model, cont_params, elbo, base_rng,
                                            &std::cout, &std::cout);
        cmd_vb.test();

        // cont_params = cmd_vb.cont_params_;
        // elbo = cmd_vb.elbo_;

        std::vector<double> cont_vector(cont_params.size());
        for (int i = 0; i < cont_params.size(); ++i)
          cont_vector.at(i) = cont_params(i);
        std::vector<int> disc_vector;

        if (output_stream) {
          write_iteration(*output_stream, model, base_rng,
                          elbo, cont_vector, disc_vector);
        }

      }

      if (output_stream) {
        output_stream->close();
        delete output_stream;
      }

      if (diagnostic_stream) {
        diagnostic_stream->close();
        delete diagnostic_stream;
      }

      for (size_t i = 0; i < valid_arguments.size(); ++i)
        delete valid_arguments.at(i);

      return 0;

    }

  } // namespace common

} // namespace stan

#endif<|MERGE_RESOLUTION|>--- conflicted
+++ resolved
@@ -173,164 +173,15 @@
         write_model(diagnostic_stream, model.model_name(), "#");
         parser.print(diagnostic_stream, "#");
       }
-<<<<<<< HEAD
-
-      int num_init_tries = -1;
-
-      std::string init = dynamic_cast<stan::gm::string_argument*>(
-                         parser.arg("init"))->value();
-
-      try {
-
-        double R = std::fabs(boost::lexical_cast<double>(init));
-
-        if (R == 0) {
-
-          cont_params.setZero();
-
-          double init_log_prob;
-          Eigen::VectorXd init_grad = Eigen::VectorXd::Zero(model.num_params_r());
-
-          try {
-            stan::model::gradient(model, cont_params, init_log_prob, init_grad, &std::cout);
-          } catch (const std::exception& e) {
-            std::cout << "Rejecting initialization at zero because of gradient failure."
-                      << std::endl
-                      << e.what() << std::endl;
-            return stan::gm::error_codes::OK;
-          }
-
-          if (!boost::math::isfinite(init_log_prob)) {
-            std::cout << "Rejecting initialization at zero because of vanishing density."
-                      << std::endl;
-            return 0;
-          }
-
-          for (int i = 0; i < init_grad.size(); ++i) {
-            if (!boost::math::isfinite(init_grad[i])) {
-              std::cout << "Rejecting initialization at zero because of divergent gradient."
-                        << std::endl;
-              return 0;
-            }
-          }
-
-        } else {
-
-          boost::random::uniform_real_distribution<double>
-          init_range_distribution(-R, R);
-
-          boost::variate_generator<rng_t&,
-          boost::random::uniform_real_distribution<double> >
-          init_rng(base_rng, init_range_distribution);
-
-          cont_params.setZero();
-
-          // Random initializations until log_prob is finite
-          Eigen::VectorXd init_grad = Eigen::VectorXd::Zero(model.num_params_r());
-          static int MAX_INIT_TRIES = 100;
-
-          for (num_init_tries = 1; num_init_tries <= MAX_INIT_TRIES; ++num_init_tries) {
-
-            for (int i = 0; i < cont_params.size(); ++i)
-              cont_params(i) = init_rng();
-
-            // FIXME: allow config vs. std::cout
-            double init_log_prob;
-            try {
-              stan::model::gradient(model, cont_params, init_log_prob, init_grad, &std::cout);
-            } catch (const std::exception& e) {
-              write_error_msg(&std::cout, e);
-              std::cout << "Rejecting proposed initial value with zero density."
-                        << std::endl;
-              init_log_prob = -std::numeric_limits<double>::infinity();
-            }
-
-            if (!boost::math::isfinite(init_log_prob))
-              continue;
-            for (int i = 0; i < init_grad.size(); ++i)
-              if (!boost::math::isfinite(init_grad(i)))
-                continue;
-            break;
-
-          }
-
-          if (num_init_tries > MAX_INIT_TRIES) {
-            std::cout << std::endl << std::endl
-                      << "Initialization between (" << -R << ", " << R << ") failed after "
-                      << MAX_INIT_TRIES << " attempts. " << std::endl;
-            std::cout << " Try specifying initial values,"
-                      << " reducing ranges of constrained values,"
-                      << " or reparameterizing the model."
-                      << std::endl;
-            return -1;
-          }
-
-        }
-
-      } catch(...) {
-
-        try {
-
-          std::fstream init_stream(init.c_str(), std::fstream::in);
-          if (init_stream.fail()) {
-            std::string msg("ERROR: specified initialization file does not exist: ");
-            msg += init;
-            throw std::invalid_argument(msg);
-          }
-
-          stan::io::dump init_var_context(init_stream);
-          init_stream.close();
-          model.transform_inits(init_var_context, cont_params);
-
-        } catch (const std::exception& e) {
-          std::cerr << "Error during user-specified initialization:" << std::endl
-                    << e.what() << std::endl;
-          return -5;
-        }
-
-        double init_log_prob;
-        Eigen::VectorXd init_grad = Eigen::VectorXd::Zero(model.num_params_r());
-
-        try {
-          stan::model::gradient(model, cont_params, init_log_prob, init_grad, &std::cout);
-        } catch (const std::exception& e) {
-          std::cout
-            << "Rejecting user-specified initialization because of gradient failure."
-            << std::endl
-            << e.what() << std::endl;
-          return 0;
-        }
-
-        if (!boost::math::isfinite(init_log_prob)) {
-          std::cout
-            << "Rejecting user-specified initialization because of vanishing density."
-            << std::endl;
-          return 0;
-        }
-
-        for (int i = 0; i < init_grad.size(); ++i) {
-          if (!boost::math::isfinite(init_grad[i])) {
-            std::cout
-              << "Rejecting user-specified initialization because of divergent gradient."
-              << std::endl;
-            return 0;
-          }
-        }
-
-      }
-
-=======
       
       std::string init = dynamic_cast<stan::gm::string_argument*>(
                          parser.arg("init"))->value();
-      
       dump_factory var_context_factory;
       if (!initialize_state<dump_factory>
           (init, cont_params, model, base_rng, &std::cout,
            var_context_factory))
         return stan::gm::error_codes::SOFTWARE;
-      
->>>>>>> a5066121
+
       //////////////////////////////////////////////////
       //               Model Diagnostics              //
       //////////////////////////////////////////////////
@@ -752,13 +603,8 @@
 
         // Sampling
         start = clock();
-<<<<<<< HEAD
-
-        sample<Model, rng_t>(sampler_ptr, num_warmup, num_samples, num_thin,
-=======
-        
+
         stan::common::sample<Model, rng_t>(sampler_ptr, num_warmup, num_samples, num_thin,
->>>>>>> a5066121
                              refresh, true,
                              writer,
                              s, model, base_rng,
